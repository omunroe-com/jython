--- conflicted
+++ resolved
@@ -103,28 +103,8 @@
     network -   It is okay to run tests that use external network
                 resource, e.g. testing SSL support for sockets.
 
-<<<<<<< HEAD
-    subprocess  Run tests that invoke subprocesses, in particular
-                test_subprocess.
-
-To enable all resources except one, use '-uall,-<resource>'.  For
-example, to run all the tests except for the network tests, give the
-option '-uall,-network'.
-"""
-
-import sys
-import os
-import getopt
-import traceback
-import random
-import StringIO
-
-from test import test_support
-sys.modules['test_support'] = test_support
-=======
     bsddb -     It is okay to run the bsddb testsuite, which takes
                 a long time to complete.
->>>>>>> ec877f9b
 
     decimal -   Test the decimal module against a large suite that
                 verifies compliance with standards.
@@ -190,12 +170,8 @@
 
 from test import test_support
 
-<<<<<<< HEAD
-RESOURCE_NAMES = ['curses', 'largefile', 'network', 'subprocess']
-=======
 RESOURCE_NAMES = ('audio', 'curses', 'largefile', 'network', 'bsddb',
                   'decimal', 'compiler', 'subprocess', 'urlfetch')
->>>>>>> ec877f9b
 
 
 def usage(code, msg=''):
@@ -427,22 +403,6 @@
                 skipped.append(test)
                 if ok == -2:
                     resource_denieds.append(test)
-<<<<<<< HEAD
-            if findleaks:
-                gc.collect()
-                if gc.garbage:
-                    print "Warning: test created", len(gc.garbage),
-                    print "uncollectable object(s)."
-                    # move the uncollectable objects somewhere so we don't see
-                    # them again
-                    found_garbage.extend(gc.garbage)
-                    del gc.garbage[:]
-            # Unload the newly imported modules (best effort finalization)
-            for module in sys.modules.keys():
-                if module not in save_modules and (
-                    module.startswith("test.") or module.startswith('test_')):
-                    test_support.unload(module)
-=======
         if findleaks:
             gc.collect()
             if gc.garbage:
@@ -456,7 +416,6 @@
         for module in sys.modules.keys():
             if module not in save_modules and module.startswith("test."):
                 test_support.unload(module)
->>>>>>> ec877f9b
 
     # The lists won't be sorted if running with -r
     good.sort()
@@ -477,8 +436,6 @@
     if bad:
         print count(len(bad), "test"), "failed:"
         surprises += countsurprises(failures, bad, 'fail', 'passed', allran, resource_denieds)
-<<<<<<< HEAD
-=======
 
     if verbose2 and bad:
         print "Re-running failed tests in verbose mode"
@@ -516,7 +473,6 @@
 
     if runleaks:
         os.system("leaks %d" % os.getpid())
->>>>>>> ec877f9b
 
     if memo:
         savememo(memo,good,bad,skipped)
@@ -628,23 +584,17 @@
                 dash_R(the_module, test, indirect_test, huntrleaks)
         finally:
             sys.stdout = save_stdout
-<<<<<<< HEAD
-=======
             if junit_xml_dir:
                 sys.stderr = save_stderr
->>>>>>> ec877f9b
     except test_support.ResourceDenied, msg:
         if not quiet:
             print test, "skipped --", msg
             sys.stdout.flush()
-<<<<<<< HEAD
-=======
         if junit_xml_dir:
             write_direct_test(junit_xml_dir, abstest, time.time() - start,
                               'skipped', sys.exc_info(),
                               stdout=stdout.getvalue(),
                               stderr=stderr.getvalue())
->>>>>>> ec877f9b
         return -2
     except (ImportError, test_support.TestSkipped), msg:
         if not quiet:
@@ -883,30 +833,10 @@
     begin each line.
     """
 
-<<<<<<< HEAD
-    line = ' ' * indent
-    x = list(x)
-    x.sort()
-    for one in map(str, x):
-        w = len(line) + len(one)
-        if line[-1:] == ' ':
-            pad = ''
-        else:
-            pad = ' '
-            w += 1
-        if w > width:
-            print line
-            line = ' ' * indent + one
-        else:
-            line += pad + one
-    if len(line) > indent:
-        print line
-=======
     from textwrap import fill
     blanks = ' ' * indent
     print fill(' '.join(map(str, sorted(x))), width,
                initial_indent=blanks, subsequent_indent=blanks)
->>>>>>> ec877f9b
 
 def countsurprises(expected, actual, action, antiaction, allran, resource_denieds):
     """returns the number of items in actual that aren't in expected."""
@@ -1536,33 +1466,6 @@
 
 _failures = {
     'java':
-<<<<<<< HEAD
-    '''
-    test_ast
-    test_class
-    test_copy
-    test_dis
-    test_descrtut
-    test_eof
-    test_frozen
-    test_gc
-    test_hexoct
-    test_iterlen
-    test_marshal
-    test_pep263
-    test_pkgimport
-    test_profilehooks
-    test_pyclbr
-    test_quopri
-    test_random
-    test_softspace
-    test_syntax
-    test_trace
-    test_ucn
-    test_unicode
-    test_zipimport
-    ''',
-=======
         """
         test_codecencodings_cn
         test_codecencodings_hk
@@ -1591,7 +1494,6 @@
         test_xml_etree
         test_zipimport
         """,
->>>>>>> ec877f9b
 }
 
 _platform = sys.platform
