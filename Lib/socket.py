"""
This is an updated socket module for use on JVMs >= 1.5; it is derived from the old jython socket module.
It is documented, along with known issues and workarounds, on the jython wiki.
http://wiki.python.org/jython/NewSocketModule
"""

_defaulttimeout = None

import errno
import jarray
import string
import struct
import sys
import threading
import time
import types

# Java.io classes
import java.io.BufferedInputStream
import java.io.BufferedOutputStream
# Java.io exceptions
import java.io.InterruptedIOException
import java.io.IOException

# Java.lang classes
import java.lang.String
# Java.lang exceptions
import java.lang.Exception

# Java.net classes
import java.net.DatagramPacket
import java.net.InetAddress
import java.net.InetSocketAddress
import java.net.Socket
# Java.net exceptions
import java.net.BindException
import java.net.ConnectException
import java.net.NoRouteToHostException
import java.net.PortUnreachableException
import java.net.ProtocolException
import java.net.SocketException
import java.net.SocketTimeoutException
import java.net.UnknownHostException

# Java.nio classes
import java.nio.ByteBuffer
import java.nio.channels.DatagramChannel
import java.nio.channels.ServerSocketChannel
import java.nio.channels.SocketChannel
# Java.nio exceptions
import java.nio.channels.AlreadyConnectedException
import java.nio.channels.AsynchronousCloseException
import java.nio.channels.CancelledKeyException
import java.nio.channels.ClosedByInterruptException
import java.nio.channels.ClosedChannelException
import java.nio.channels.ClosedSelectorException
import java.nio.channels.ConnectionPendingException
import java.nio.channels.IllegalBlockingModeException
import java.nio.channels.IllegalSelectorException
import java.nio.channels.NoConnectionPendingException
import java.nio.channels.NonReadableChannelException
import java.nio.channels.NonWritableChannelException
import java.nio.channels.NotYetBoundException
import java.nio.channels.NotYetConnectedException
import java.nio.channels.UnresolvedAddressException
import java.nio.channels.UnsupportedAddressTypeException

# Javax.net.ssl classes
import javax.net.ssl.SSLSocketFactory
# Javax.net.ssl exceptions
javax.net.ssl.SSLException
javax.net.ssl.SSLHandshakeException
javax.net.ssl.SSLKeyException
javax.net.ssl.SSLPeerUnverifiedException
javax.net.ssl.SSLProtocolException

import org.python.core.io.DatagramSocketIO
import org.python.core.io.ServerSocketIO
import org.python.core.io.SocketIO
from org.python.core.Py import newString as asPyString

class error(IOError): pass
class herror(error): pass
class gaierror(error): pass
class timeout(error): pass
class sslerror(error): pass

def _add_exception_attrs(exc):
    setattr(exc, 'errno', exc[0])
    setattr(exc, 'strerror', exc[1])
    return exc

def _unmapped_exception(exc):
    return _add_exception_attrs(error(-1, 'Unmapped exception: %s' % exc))

def java_net_socketexception_handler(exc):
    if exc.message.startswith("Address family not supported by protocol family"):
<<<<<<< HEAD
        return _add_exception_attrs(error(errno.EAFNOSUPPORT, 
                'Address family not supported by protocol family: See http://wiki.python.org/jython/NewSocketModule#IPV6addresssupport'))
=======
        return error(errno.EAFNOSUPPORT, 'Address family not supported by protocol family: See http://wiki.python.org/jython/NewSocketModule#IPV6_address_support')
>>>>>>> 7d7bb9fd
    return _unmapped_exception(exc)

def would_block_error(exc=None):
    return _add_exception_attrs(error(errno.EWOULDBLOCK, 'The socket operation could not complete without blocking'))

ALL = None

_ssl_message = ": Differences between the SSL socket behaviour of cpython vs. jython are explained on the wiki:  http://wiki.python.org/jython/NewSocketModule#SSL_Support"

_exception_map = {

# (<javaexception>, <circumstance>) : callable that raises the python equivalent exception, or None to stub out as unmapped

(java.io.IOException, ALL)            : lambda x: error(errno.ECONNRESET, 'Software caused connection abort'),
(java.io.InterruptedIOException, ALL) : lambda x: timeout(None, 'timed out'),

(java.net.BindException, ALL)            : lambda x: error(errno.EADDRINUSE, 'Address already in use'),
(java.net.ConnectException, ALL)         : lambda x: error(errno.ECONNREFUSED, 'Connection refused'),
(java.net.NoRouteToHostException, ALL)   : lambda x: error(errno.EHOSTUNREACH, 'No route to host'),
(java.net.PortUnreachableException, ALL) : None,
(java.net.ProtocolException, ALL)        : None,
(java.net.SocketException, ALL)          : java_net_socketexception_handler,
(java.net.SocketTimeoutException, ALL)   : lambda x: timeout(None, 'timed out'),
(java.net.UnknownHostException, ALL)     : lambda x: gaierror(errno.EGETADDRINFOFAILED, 'getaddrinfo failed'),

(java.nio.channels.AlreadyConnectedException, ALL)       : lambda x: error(errno.EISCONN, 'Socket is already connected'),
(java.nio.channels.AsynchronousCloseException, ALL)      : None,
(java.nio.channels.CancelledKeyException, ALL)           : None,
(java.nio.channels.ClosedByInterruptException, ALL)      : None,
(java.nio.channels.ClosedChannelException, ALL)          : lambda x: error(errno.EPIPE, 'Socket closed'),
(java.nio.channels.ClosedSelectorException, ALL)         : None,
(java.nio.channels.ConnectionPendingException, ALL)      : None,
(java.nio.channels.IllegalBlockingModeException, ALL)    : None,
(java.nio.channels.IllegalSelectorException, ALL)        : None,
(java.nio.channels.NoConnectionPendingException, ALL)    : None,
(java.nio.channels.NonReadableChannelException, ALL)     : None,
(java.nio.channels.NonWritableChannelException, ALL)     : None,
(java.nio.channels.NotYetBoundException, ALL)            : None,
(java.nio.channels.NotYetConnectedException, ALL)        : None,
(java.nio.channels.UnresolvedAddressException, ALL)      : lambda x: gaierror(errno.EGETADDRINFOFAILED, 'getaddrinfo failed'),
(java.nio.channels.UnsupportedAddressTypeException, ALL) : None,

# These error codes are currently wrong: getting them correct is going to require
# some investigation. Cpython 2.6 introduced extensive SSL support.

(javax.net.ssl.SSLException, ALL)                        : lambda x: sslerror(-1, 'SSL exception'+_ssl_message),
(javax.net.ssl.SSLHandshakeException, ALL)               : lambda x: sslerror(-1, 'SSL handshake exception'+_ssl_message),
(javax.net.ssl.SSLKeyException, ALL)                     : lambda x: sslerror(-1, 'SSL key exception'+_ssl_message),
(javax.net.ssl.SSLPeerUnverifiedException, ALL)          : lambda x: sslerror(-1, 'SSL peer unverified exception'+_ssl_message),
(javax.net.ssl.SSLProtocolException, ALL)                : lambda x: sslerror(-1, 'SSL protocol exception'+_ssl_message),

}

def _map_exception(java_exception, circumstance=ALL):
    mapped_exception = _exception_map.get((java_exception.__class__, circumstance))
    if mapped_exception:
        py_exception = mapped_exception(java_exception)
    else:
        py_exception = error(-1, 'Unmapped exception: %s' % java_exception)
    setattr(py_exception, 'java_exception', java_exception)
    return _add_exception_attrs(py_exception)

_feature_support_map = {
    'ipv6': True,
    'idna': False,
    'tipc': False,
}

def supports(feature, *args):
    if len(args) == 1:
        _feature_support_map[feature] = args[0]
    return _feature_support_map.get(feature, False)

MODE_BLOCKING    = 'block'
MODE_NONBLOCKING = 'nonblock'
MODE_TIMEOUT     = 'timeout'

_permitted_modes = (MODE_BLOCKING, MODE_NONBLOCKING, MODE_TIMEOUT)

SHUT_RD   = 0
SHUT_WR   = 1
SHUT_RDWR = 2

AF_UNSPEC = 0
AF_INET   = 2
AF_INET6  = 23

AI_PASSIVE     = 1
AI_CANONNAME   = 2
AI_NUMERICHOST = 4
AI_V4MAPPED    = 8
AI_ALL         = 16
AI_ADDRCONFIG  = 32
AI_NUMERICSERV = 1024

EAI_NONAME     = -2
EAI_SERVICE    = -8
EAI_ADDRFAMILY = -9

NI_NUMERICHOST              = 1
NI_NUMERICSERV              = 2
NI_NOFQDN                   = 4
NI_NAMEREQD                 = 8
NI_DGRAM                    = 16
NI_MAXSERV                  = 32
NI_IDN                      = 64
NI_IDN_ALLOW_UNASSIGNED     = 128
NI_IDN_USE_STD3_ASCII_RULES = 256
NI_MAXHOST                  = 1025

# For some reason, probably historical, SOCK_DGRAM and SOCK_STREAM are opposite values of what they are on cpython.
# I.E. The following is the way they are on cpython
# SOCK_STREAM    = 1
# SOCK_DGRAM     = 2
# At some point, we should probably switch them around, which *should* not affect anybody

SOCK_DGRAM     = 1
SOCK_STREAM    = 2
SOCK_RAW       = 3 # not supported
SOCK_RDM       = 4 # not supported
SOCK_SEQPACKET = 5 # not supported

SOL_SOCKET = 0xFFFF

IPPROTO_AH       =  51 # not supported
IPPROTO_DSTOPTS  =  60 # not supported
IPPROTO_ESP      =  50 # not supported
IPPROTO_FRAGMENT =  44 # not supported
IPPROTO_GGP      =   3 # not supported
IPPROTO_HOPOPTS  =   0 # not supported
IPPROTO_ICMP     =   1 # not supported
IPPROTO_ICMPV6   =  58 # not supported
IPPROTO_IDP      =  22 # not supported
IPPROTO_IGMP     =   2 # not supported
IPPROTO_IP       =   0
IPPROTO_IPV4     =   4 # not supported
IPPROTO_IPV6     =  41 # not supported
IPPROTO_MAX      = 256 # not supported
IPPROTO_ND       =  77 # not supported
IPPROTO_NONE     =  59 # not supported
IPPROTO_PUP      =  12 # not supported
IPPROTO_RAW      = 255 # not supported
IPPROTO_ROUTING  =  43 # not supported
IPPROTO_TCP      =   6
IPPROTO_UDP      =  17

SO_BROADCAST   = 1
SO_KEEPALIVE   = 2
SO_LINGER      = 4
SO_OOBINLINE   = 8
SO_RCVBUF      = 16
SO_REUSEADDR   = 32
SO_SNDBUF      = 64
SO_TIMEOUT     = 128

TCP_NODELAY    = 256

INADDR_ANY = "0.0.0.0"
INADDR_BROADCAST = "255.255.255.255"

IN6ADDR_ANY_INIT = "::"

# Options with negative constants are not supported
# They are being added here so that code that refers to them
# will not break with an AttributeError

SO_ACCEPTCONN       = -1
SO_DEBUG            = -2
SO_DONTROUTE        = -4
SO_ERROR            = -8
SO_EXCLUSIVEADDRUSE = -16
SO_RCVLOWAT         = -32
SO_RCVTIMEO         = -64
SO_REUSEPORT        = -128
SO_SNDLOWAT         = -256
SO_SNDTIMEO         = -512
SO_TYPE             = -1024
SO_USELOOPBACK      = -2048

__all__ = [
    # Families
    'AF_UNSPEC', 'AF_INET', 'AF_INET6', 
    # getaddrinfo and getnameinfo flags
    'AI_PASSIVE', 'AI_CANONNAME', 'AI_NUMERICHOST', 'AI_V4MAPPED',
    'AI_ALL', 'AI_ADDRCONFIG', 'AI_NUMERICSERV', 'EAI_NONAME', 
    'EAI_SERVICE', 'EAI_ADDRFAMILY',
    'NI_NUMERICHOST', 'NI_NUMERICSERV', 'NI_NOFQDN', 'NI_NAMEREQD',
    'NI_DGRAM', 'NI_MAXSERV', 'NI_IDN', 'NI_IDN_ALLOW_UNASSIGNED',
    'NI_IDN_USE_STD3_ASCII_RULES', 'NI_MAXHOST',
    # socket types
    'SOCK_DGRAM', 'SOCK_STREAM', 'SOCK_RAW', 'SOCK_RDM', 'SOCK_SEQPACKET',
    # levels
    'SOL_SOCKET',
    # protocols
    'IPPROTO_AH', 'IPPROTO_DSTOPTS', 'IPPROTO_ESP', 'IPPROTO_FRAGMENT',
    'IPPROTO_GGP', 'IPPROTO_HOPOPTS', 'IPPROTO_ICMP', 'IPPROTO_ICMPV6',
    'IPPROTO_IDP', 'IPPROTO_IGMP', 'IPPROTO_IP', 'IPPROTO_IPV4',
    'IPPROTO_IPV6', 'IPPROTO_MAX', 'IPPROTO_ND', 'IPPROTO_NONE',
    'IPPROTO_PUP', 'IPPROTO_RAW', 'IPPROTO_ROUTING', 'IPPROTO_TCP', 
    'IPPROTO_UDP',
    # Special hostnames
    'INADDR_ANY', 'INADDR_BROADCAST', 'IN6ADDR_ANY_INIT',
    # support socket options
    'SO_BROADCAST', 'SO_KEEPALIVE', 'SO_LINGER', 'SO_OOBINLINE',
    'SO_RCVBUF', 'SO_REUSEADDR', 'SO_SNDBUF', 'SO_TIMEOUT', 'TCP_NODELAY',
    # unsupported socket options
    'SO_ACCEPTCONN', 'SO_DEBUG', 'SO_DONTROUTE', 'SO_ERROR',
    'SO_EXCLUSIVEADDRUSE', 'SO_RCVLOWAT', 'SO_RCVTIMEO', 'SO_REUSEPORT',
    'SO_SNDLOWAT', 'SO_SNDTIMEO', 'SO_TYPE', 'SO_USELOOPBACK',
    # functions
    'getfqdn', 'gethostname', 'gethostbyname', 'gethostbyaddr',
    'getservbyname', 'getservbyport', 'getprotobyname', 'getaddrinfo',
    'getnameinfo', 'getdefaulttimeout', 'setdefaulttimeout', 'htons',
    'htonl', 'ntohs', 'ntohl', 'inet_pton', 'inet_ntop', 'inet_aton',
    'inet_ntoa', 'create_connection', 'socket', 'ssl',
    # exceptions
    'error', 'herror', 'gaierror', 'timeout', 'sslerror,
    # classes
    'SocketType', 
    # Misc flags     
    'has_ipv6', 'SHUT_RD', 'SHUT_WR', 'SHUT_RDWR',
]

def _constant_to_name(const_value, expected_name_starts):
    sock_module = sys.modules['socket']
    try:
        for name in dir(sock_module):
            if getattr(sock_module, name) is const_value:
                for name_start in expected_name_starts:
                    if name.startswith(name_start):
                        return name
        return "Unknown"
    finally:
        sock_module = None

import _google_ipaddr_r234

def _is_ip_address(addr, version=None):
    try:
        _google_ipaddr_r234.IPAddress(addr, version)
        return True
    except ValueError:
        return False

def is_ipv4_address(addr):
    return _is_ip_address(addr, 4)

def is_ipv6_address(addr):
    return _is_ip_address(addr, 6)

def is_ip_address(addr):
    return _is_ip_address(addr)

class _nio_impl:

    timeout = None
    mode = MODE_BLOCKING

    def config(self, mode, timeout):
        self.mode = mode
        if self.mode == MODE_BLOCKING:
            self.jchannel.configureBlocking(1)
        if self.mode == MODE_NONBLOCKING:
            self.jchannel.configureBlocking(0)
        if self.mode == MODE_TIMEOUT:
            self.jchannel.configureBlocking(1)
            self._timeout_millis = int(timeout*1000)
            self.jsocket.setSoTimeout(self._timeout_millis)

    def getsockopt(self, level, option):
        if (level, option) in self.options:
            result = getattr(self.jsocket, "get%s" % self.options[ (level, option) ])()
            if option == SO_LINGER:
                if result == -1:
                    enabled, linger_time = 0, 0
                else:
                    enabled, linger_time = 1, result
                return struct.pack('ii', enabled, linger_time)
            return result
        else:
            raise error(errno.ENOPROTOOPT, "Socket option '%s' (level '%s') not supported on socket(%s)" % \
                (_constant_to_name(option, ['SO_', 'TCP_']), _constant_to_name(level, ['SOL_', 'IPPROTO_']), str(self.jsocket)))

    def setsockopt(self, level, option, value):
        if (level, option) in self.options:
            if option == SO_LINGER:
                values = struct.unpack('ii', value)
                self.jsocket.setSoLinger(*values)
            else:
                getattr(self.jsocket, "set%s" % self.options[ (level, option) ])(value)
        else:
            raise error(errno.ENOPROTOOPT, "Socket option '%s' (level '%s') not supported on socket(%s)" % \
                (_constant_to_name(option, ['SO_', 'TCP_']), _constant_to_name(level,  ['SOL_', 'IPPROTO_']), str(self.jsocket)))

    def close(self):
        self.jsocket.close()

    def getchannel(self):
        return self.jchannel

    def fileno(self):
        return self.socketio

class _client_socket_impl(_nio_impl):

    options = {
        (SOL_SOCKET,  SO_KEEPALIVE):   'KeepAlive',
        (SOL_SOCKET,  SO_LINGER):      'SoLinger',
        (SOL_SOCKET,  SO_OOBINLINE):   'OOBInline',
        (SOL_SOCKET,  SO_RCVBUF):      'ReceiveBufferSize',
        (SOL_SOCKET,  SO_REUSEADDR):   'ReuseAddress',
        (SOL_SOCKET,  SO_SNDBUF):      'SendBufferSize',
        (SOL_SOCKET,  SO_TIMEOUT):     'SoTimeout',
        (IPPROTO_TCP, TCP_NODELAY):    'TcpNoDelay',
    }

    def __init__(self, socket=None):
        if socket:
            self.jchannel = socket.getChannel()
        else:
            self.jchannel = java.nio.channels.SocketChannel.open()
        self.jsocket = self.jchannel.socket()
        self.socketio = org.python.core.io.SocketIO(self.jchannel, 'rw')

    def bind(self, jsockaddr, reuse_addr):
        self.jsocket.setReuseAddress(reuse_addr)
        self.jsocket.bind(jsockaddr)

    def connect(self, jsockaddr):
        if self.mode == MODE_TIMEOUT:
            self.jsocket.connect (jsockaddr, self._timeout_millis)
        else:
            self.jchannel.connect(jsockaddr)

    def finish_connect(self):
        return self.jchannel.finishConnect()

    def _do_read_net(self, buf):
        # Need two separate implementations because the java.nio APIs do not support timeouts
        return self.jsocket.getInputStream().read(buf)

    def _do_read_nio(self, buf):
        bytebuf = java.nio.ByteBuffer.wrap(buf)
        count = self.jchannel.read(bytebuf)
        return count

    def _do_write_net(self, buf):
        self.jsocket.getOutputStream().write(buf)
        return len(buf)

    def _do_write_nio(self, buf):
        bytebuf = java.nio.ByteBuffer.wrap(buf)
        count = self.jchannel.write(bytebuf)
        return count

    def read(self, buf):
        if self.mode == MODE_TIMEOUT:
            return self._do_read_net(buf)
        else:
            return self._do_read_nio(buf)

    def write(self, buf):
        if self.mode == MODE_TIMEOUT:
            return self._do_write_net(buf)
        else:
            return self._do_write_nio(buf)

    def shutdown(self, how):
        if how in (SHUT_RD, SHUT_RDWR):
            self.jsocket.shutdownInput()
        if how in (SHUT_WR, SHUT_RDWR):
            self.jsocket.shutdownOutput()

    def getsockname(self):
        return (self.jsocket.getLocalAddress().getHostAddress(), self.jsocket.getLocalPort())

    def getpeername(self):
        return (self.jsocket.getInetAddress().getHostAddress(), self.jsocket.getPort() )

class _server_socket_impl(_nio_impl):

    options = {
        (SOL_SOCKET, SO_RCVBUF):      'ReceiveBufferSize',
        (SOL_SOCKET, SO_REUSEADDR):   'ReuseAddress',
        (SOL_SOCKET, SO_TIMEOUT):     'SoTimeout',
    }

    def __init__(self, jsockaddr, backlog, reuse_addr):
        self.jchannel = java.nio.channels.ServerSocketChannel.open()
        self.jsocket = self.jchannel.socket()
        self.jsocket.setReuseAddress(reuse_addr)
        self.jsocket.bind(jsockaddr, backlog)
        self.socketio = org.python.core.io.ServerSocketIO(self.jchannel, 'rw')

    def accept(self):
        if self.mode in (MODE_BLOCKING, MODE_NONBLOCKING):
            new_cli_chan = self.jchannel.accept()
            if new_cli_chan is not None:
                return _client_socket_impl(new_cli_chan.socket())
            else:
                return None
        else:
            # In timeout mode now
            new_cli_sock = self.jsocket.accept()
            return _client_socket_impl(new_cli_sock)

    def shutdown(self, how):
        # This is no-op on java, for server sockets.
        # What the user wants to achieve is achieved by calling close() on
        # java/jython. But we can't call that here because that would then
        # later cause the user explicit close() call to fail
        pass

    def getsockname(self):
        return (self.jsocket.getInetAddress().getHostAddress(), self.jsocket.getLocalPort())

    def getpeername(self):
        # Not a meaningful operation for server sockets.
        raise error(errno.ENOTCONN, "Socket is not connected")

class _datagram_socket_impl(_nio_impl):

    options = {
        (SOL_SOCKET, SO_BROADCAST):   'Broadcast',
        (SOL_SOCKET, SO_RCVBUF):      'ReceiveBufferSize',
        (SOL_SOCKET, SO_REUSEADDR):   'ReuseAddress',
        (SOL_SOCKET, SO_SNDBUF):      'SendBufferSize',
        (SOL_SOCKET, SO_TIMEOUT):     'SoTimeout',
    }

    def __init__(self, jsockaddr=None, reuse_addr=0):
        self.jchannel = java.nio.channels.DatagramChannel.open()
        self.jsocket = self.jchannel.socket()
        if jsockaddr is not None:
            self.jsocket.setReuseAddress(reuse_addr)
            self.jsocket.bind(jsockaddr)
        self.socketio = org.python.core.io.DatagramSocketIO(self.jchannel, 'rw')

    def connect(self, jsockaddr):
        self.jchannel.connect(jsockaddr)

    def disconnect(self):
        """
            Disconnect the datagram socket.
            cpython appears not to have this operation
        """
        self.jchannel.disconnect()

    def shutdown(self, how):
        # This is no-op on java, for datagram sockets.
        # What the user wants to achieve is achieved by calling close() on
        # java/jython. But we can't call that here because that would then
        # later cause the user explicit close() call to fail
        pass

    def _do_send_net(self, byte_array, socket_address, flags):
        # Need two separate implementations because the java.nio APIs do not support timeouts
        num_bytes = len(byte_array)
        if self.jsocket.isConnected() and socket_address is None:
            packet = java.net.DatagramPacket(byte_array, num_bytes)
        else:
            packet = java.net.DatagramPacket(byte_array, num_bytes, socket_address)
        self.jsocket.send(packet)
        return num_bytes

    def _do_send_nio(self, byte_array, socket_address, flags):
        byte_buf = java.nio.ByteBuffer.wrap(byte_array)
        if self.jchannel.isConnected() and socket_address is None:
            bytes_sent = self.jchannel.write(byte_buf)
        else:
            bytes_sent = self.jchannel.send(byte_buf, socket_address)
        return bytes_sent

    def sendto(self, byte_array, jsockaddr, flags):
        if self.mode == MODE_TIMEOUT:
            return self._do_send_net(byte_array, jsockaddr, flags)
        else:
            return self._do_send_nio(byte_array, jsockaddr, flags)

    def send(self, byte_array, flags):
        if self.mode == MODE_TIMEOUT:
            return self._do_send_net(byte_array, None, flags)
        else:
            return self._do_send_nio(byte_array, None, flags)

    def _do_receive_net(self, return_source_address, num_bytes, flags):
        byte_array = jarray.zeros(num_bytes, 'b')
        packet = java.net.DatagramPacket(byte_array, num_bytes)
        self.jsocket.receive(packet)
        bytes_rcvd = packet.getLength()
        if bytes_rcvd < num_bytes:
            byte_array = byte_array[:bytes_rcvd]
        return_data = byte_array.tostring()
        if return_source_address:
            host = None
            if packet.getAddress():
                host = packet.getAddress().getHostAddress()
            port = packet.getPort()
            return return_data, (host, port)
        else:
            return return_data

    def _do_receive_nio(self, return_source_address, num_bytes, flags):
        byte_array = jarray.zeros(num_bytes, 'b')
        byte_buf = java.nio.ByteBuffer.wrap(byte_array)
        source_address = self.jchannel.receive(byte_buf)
        if source_address is None and not self.jchannel.isBlocking():
            raise would_block_error()
        byte_buf.flip() ; bytes_read = byte_buf.remaining()
        if bytes_read < num_bytes:
            byte_array = byte_array[:bytes_read]
        return_data = byte_array.tostring()
        if return_source_address:
            return return_data, (source_address.getAddress().getHostAddress(), source_address.getPort())
        else:
            return return_data

    def recvfrom(self, num_bytes, flags):
        if self.mode == MODE_TIMEOUT:
            return self._do_receive_net(1, num_bytes, flags)
        else:
            return self._do_receive_nio(1, num_bytes, flags)

    def recv(self, num_bytes, flags):
        if self.mode == MODE_TIMEOUT:
            return self._do_receive_net(0, num_bytes, flags)
        else:
            return self._do_receive_nio(0, num_bytes, flags)

    def getsockname(self):
        return (self.jsocket.getLocalAddress().getHostAddress(), self.jsocket.getLocalPort())

    def getpeername(self):
        peer_address = self.jsocket.getInetAddress()
        if peer_address is None:
            raise error(errno.ENOTCONN, "Socket is not connected")
        return (peer_address.getHostAddress(), self.jsocket.getPort() )

has_ipv6 = True # IPV6 FTW!

# Name and address functions

def _gethostbyaddr(name):
    # This is as close as I can get; at least the types are correct...
    addresses = java.net.InetAddress.getAllByName(gethostbyname(name))
    names = []
    addrs = []
    for addr in addresses:
        names.append(asPyString(addr.getHostName()))
        addrs.append(asPyString(addr.getHostAddress()))
    return (names, addrs)

def getfqdn(name=None):
    """
    Return a fully qualified domain name for name. If name is omitted or empty
    it is interpreted as the local host.  To find the fully qualified name,
    the hostname returned by gethostbyaddr() is checked, then aliases for the
    host, if available. The first name which includes a period is selected.
    In case no fully qualified domain name is available, the hostname is retur
    New in version 2.0.
    """
    if not name:
        name = gethostname()
    names, addrs = _gethostbyaddr(name)
    for a in names:
        if a.find(".") >= 0:
            return a
    return name

def gethostname():
    try:
        return asPyString(java.net.InetAddress.getLocalHost().getHostName())
    except java.lang.Exception, jlx:
        raise _map_exception(jlx)

def gethostbyname(name):
    try:
        return asPyString(java.net.InetAddress.getByName(name).getHostAddress())
    except java.lang.Exception, jlx:
        raise _map_exception(jlx)

def gethostbyaddr(name):
    names, addrs = _gethostbyaddr(name)
    return (names[0], names, addrs)

def getservbyname(service_name, protocol_name=None):
    try:
        from jnr.netdb import Service
    except ImportError:
        return None
    service = Service.getServiceByName(service_name, protocol_name)
    if service is None:
        raise error('service/proto not found')
    return service.getPort()

def getservbyport(port, protocol_name=None):
    try:
        from jnr.netdb import Service
    except ImportError:
        return None
    service = Service.getServiceByPort(port, protocol_name)
    if service is None:
        raise error('port/proto not found')
    return service.getName()

def getprotobyname(protocol_name=None):
    try:
        from jnr.netdb import Protocol
    except ImportError:
        return None
    proto = Protocol.getProtocolByName(protocol_name)
    if proto is None:
        raise error('protocol not found')
    return proto.getProto()

def _realsocket(family = AF_INET, sock_type = SOCK_STREAM, protocol=0):
    assert family in (AF_INET, AF_INET6), "Only AF_INET and AF_INET6 sockets are currently supported on jython"
    assert sock_type in (SOCK_DGRAM, SOCK_STREAM), "Only SOCK_STREAM and SOCK_DGRAM sockets are currently supported on jython"
    if sock_type == SOCK_STREAM:
        if protocol != 0:
            assert protocol == IPPROTO_TCP, "Only IPPROTO_TCP supported on SOCK_STREAM sockets"
        else:
            protocol = IPPROTO_TCP
        result = _tcpsocket()
    else:
        if protocol != 0:
            assert protocol == IPPROTO_UDP, "Only IPPROTO_UDP supported on SOCK_DGRAM sockets"
        else:
            protocol = IPPROTO_UDP
        result = _udpsocket()
    setattr(result, "family", family)
    setattr(result, "type",   sock_type)
    setattr(result, "proto",  protocol)
    return result

#
# Attempt to provide IDNA (RFC 3490) support.
#
# Try java.net.IDN, built into java 6
#

idna_libraries = [
    ('java.net.IDN', 'toASCII', 'toUnicode', 
        'ALLOW_UNASSIGNED', 'USE_STD3_ASCII_RULES', 
        java.lang.IllegalArgumentException)
]
  
for idna_lib, efn, dfn, au, usar, exc in idna_libraries:
    try:
        m = __import__(idna_lib, globals(), locals(), [efn, dfn, au, usar])
        encode_fn = getattr(m, efn)
        def _encode_idna(name):
            try:
                return encode_fn(name)
            except exc:
                raise UnicodeEncodeError(name)
        decode_fn = getattr(m, dfn)
        def _decode_idna(name, flags=0):
            try:
                jflags = 0
                if flags & NI_IDN_ALLOW_UNASSIGNED:
                    jflags |= au
                if flags & NI_IDN_USE_STD3_ASCII_RULES:
                    jflags |= usar
                return decode_fn(name, jflags)
            except Exception, x:
                raise UnicodeDecodeError(name)
        supports('idna', True)
        break
    except (AttributeError, ImportError), e:
        pass
else:
    _encode_idna = lambda x: x.encode("ascii")
    _decode_idna = lambda x, y=0: x.decode("ascii")

#
# Define data structures to support IPV4 and IPV6.
#

class _ip_address_t: pass

class _ipv4_address_t(_ip_address_t):

    def __init__(self, sockaddr, port, jaddress):
        self.sockaddr = sockaddr
        self.port     = port
        self.jaddress = jaddress

    def __getitem__(self, index):
        if   0 == index:
            return self.sockaddr
        elif 1 == index:
            return self.port
        else:
            raise IndexError()

    def __len__(self):
        return 2

    def __str__(self):
        return "('%s', %d)" % (self.sockaddr, self.port)

    __repr__ = __str__

class _ipv6_address_t(_ip_address_t):

    def __init__(self, sockaddr, port, jaddress):
        self.sockaddr = sockaddr
        self.port     = port
        self.jaddress = jaddress

    def __getitem__(self, index):
        if   0 == index:
            return self.sockaddr
        elif 1 == index:
            return self.port
        elif 2 == index:
            return 0
        elif 3 == index:
            return self.jaddress.scopeId
        else:
            raise IndexError()

    def __len__(self):
        return 4

    def __str__(self):
        return "('%s', %d, 0, %d)" % (self.sockaddr, self.port, self.jaddress.scopeId)

    __repr__ = __str__

def _get_jsockaddr(address_object, family, sock_type, proto, flags):
    # Is this an object that was returned from getaddrinfo? If so, it already contains an InetAddress
    if isinstance(address_object, _ip_address_t):
        return java.net.InetSocketAddress(address_object.jaddress, address_object[1]) 
    # The user passed an address tuple, not an object returned from getaddrinfo
    # So we must call getaddrinfo, after some translations and checking
    if address_object is None:
        address_object = ("", 0)
    error_message = "Address must be a 2-tuple (ipv4: (host, port)) or a 4-tuple (ipv6: (host, port, flow, scope))"
    if not isinstance(address_object, tuple) or \
            ((family == AF_INET and len(address_object) != 2) or (family == AF_INET6 and len(address_object) not in [2,4] )) or \
            not isinstance(address_object[0], (basestring, types.NoneType)) or \
            not isinstance(address_object[1], (int, long)):
        raise TypeError(error_message)
    if len(address_object) == 4 and not isinstance(address_object[3], (int, long)):
        raise TypeError(error_message)
    hostname = address_object[0]
    if hostname is not None:
        hostname = hostname.strip()
    port = address_object[1]
    if family == AF_INET and sock_type == SOCK_DGRAM and hostname == "<broadcast>":
        hostname = INADDR_BROADCAST
    if hostname in ["", None]:
        if flags & AI_PASSIVE:
            hostname = {AF_INET: INADDR_ANY, AF_INET6: IN6ADDR_ANY_INIT}[family]
        else:
            hostname = "localhost"
    if isinstance(hostname, unicode):
        hostname = _encode_idna(hostname)
    addresses = getaddrinfo(hostname, port, family, sock_type, proto, flags)
    if len(addresses) == 0:
        raise gaierror(errno.EGETADDRINFOFAILED, 'getaddrinfo failed')
    return java.net.InetSocketAddress(addresses[0][4].jaddress, port)

# Workaround for this (predominantly windows) issue
# http://wiki.python.org/jython/NewSocketModule#IPV6_address_support

_ipv4_addresses_only = False

def _use_ipv4_addresses_only(value):
    global _ipv4_addresses_only
    _ipv4_addresses_only = value

def _getaddrinfo_get_host(host, family, flags):
    if not isinstance(host, basestring) and host is not None:
        raise TypeError("getaddrinfo() argument 1 must be string or None")
    if flags & AI_NUMERICHOST:
        if not is_ip_address(host):
            raise gaierror(EAI_NONAME, "Name or service not known")
        if family == AF_INET and not is_ipv4_address(host):
            raise gaierror(EAI_ADDRFAMILY, "Address family for hostname not supported")
        if family == AF_INET6 and not is_ipv6_address(host):
            raise gaierror(EAI_ADDRFAMILY, "Address family for hostname not supported")
    if isinstance(host, unicode):
        host = _encode_idna(host)
    return host

def _getaddrinfo_get_port(port, flags):
    if isinstance(port, basestring):
        try:
            int_port = int(port)
        except ValueError:
            if flags & AI_NUMERICSERV:
                raise gaierror(EAI_NONAME, "Name or service not known")
            # Lookup the service by name
            try:
                int_port = getservbyname(port)
            except error:
                raise gaierror(EAI_SERVICE, "Servname not supported for ai_socktype")
    elif port is None:
        int_port = 0
    elif not isinstance(port, (int, long)):
        raise error("Int or String expected")
    else:
        int_port = int(port)
    return int_port % 65536

def getaddrinfo(host, port, family=AF_UNSPEC, socktype=0, proto=0, flags=0):
    try:
        if _ipv4_addresses_only:
            family = AF_INET
        if not family in [AF_INET, AF_INET6, AF_UNSPEC]:
            raise gaierror(errno.EIO, 'ai_family not supported')
        host = _getaddrinfo_get_host(host, family, flags)
        port = _getaddrinfo_get_port(port, flags)
        if socktype not in [0, SOCK_DGRAM, SOCK_STREAM]:
            raise error(errno.ESOCKTNOSUPPORT, "Socket type %s is not supported" % _constant_to_name(socktype, ['SOCK_']))
        filter_fns = []
        filter_fns.append({
            AF_INET:   lambda x: isinstance(x, java.net.Inet4Address),
            AF_INET6:  lambda x: isinstance(x, java.net.Inet6Address),
            AF_UNSPEC: lambda x: isinstance(x, java.net.InetAddress),
        }[family])
        if host in [None, ""]:
            if flags & AI_PASSIVE:
                 hosts = {AF_INET: [INADDR_ANY], AF_INET6: [IN6ADDR_ANY_INIT], AF_UNSPEC: [INADDR_ANY, IN6ADDR_ANY_INIT]}[family]
            else:
                 hosts = ["localhost"]
        else:
            hosts = [host]
        results = []
        for h in hosts:
            for a in java.net.InetAddress.getAllByName(h):
                if len([f for f in filter_fns if f(a)]):
                    family = {java.net.Inet4Address: AF_INET, java.net.Inet6Address: AF_INET6}[a.getClass()]
                    if flags & AI_CANONNAME:
                        canonname = asPyString(a.getCanonicalHostName())
                    else:
                        canonname = ""
                    sockaddr = asPyString(a.getHostAddress())
                    # TODO: Include flowinfo and scopeid in a 4-tuple for IPv6 addresses
                    sock_tuple = {AF_INET : _ipv4_address_t, AF_INET6 : _ipv6_address_t}[family](sockaddr, port, a)
                    if socktype == 0:
                        socktypes = [SOCK_DGRAM, SOCK_STREAM]
                    else:
                        socktypes = [socktype]
                    for result_socktype in socktypes:
                        result_proto = {SOCK_DGRAM: IPPROTO_UDP, SOCK_STREAM: IPPROTO_TCP}[result_socktype]
                        if proto in [0, result_proto]:
                            # The returned socket will only support the result_proto
                            # If this does not match the requested proto, don't return it
                            results.append((family, result_socktype, result_proto, canonname, sock_tuple))
        return results
    except java.lang.Exception, jlx:
        raise _map_exception(jlx)

def _getnameinfo_get_host(address, flags):
    if not isinstance(address, basestring):
        raise TypeError("getnameinfo() address 1 must be string, not None")
    if isinstance(address, unicode):
        address = _encode_idna(address)
    jia = java.net.InetAddress.getByName(address)
    result = jia.getCanonicalHostName()
    if flags & NI_NAMEREQD:
        if is_ip_address(result):
            raise gaierror(EAI_NONAME, "Name or service not known")
    elif flags & NI_NUMERICHOST:
        result = jia.getHostAddress()
    # Ignoring NI_NOFQDN for now
    if flags & NI_IDN:
        result = _decode_idna(result, flags)
    return result

def _getnameinfo_get_port(port, flags):
    if not isinstance(port, (int, long)):
        raise TypeError("getnameinfo() port number must be an integer")
    if flags & NI_NUMERICSERV:
        return port
    proto = None
    if flags & NI_DGRAM:
        proto = "udp"
    return getservbyport(port, proto)

def getnameinfo(sock_addr, flags):
    if not isinstance(sock_addr, tuple) or len(sock_addr) < 2:
        raise TypeError("getnameinfo() argument 1 must be a tuple")
    host = _getnameinfo_get_host(sock_addr[0], flags)
    port = _getnameinfo_get_port(sock_addr[1], flags)
    return (host, port)

def getdefaulttimeout():
    return _defaulttimeout

def _calctimeoutvalue(value):
    if value is None:
        return None
    try:
        floatvalue = float(value)
    except:
        raise TypeError('Socket timeout value must be a number or None')
    if floatvalue < 0.0:
        raise ValueError("Socket timeout value cannot be negative")
    if floatvalue < 0.000001:
        return 0.0
    return floatvalue

def setdefaulttimeout(timeout):
    global _defaulttimeout
    try:
        _defaulttimeout = _calctimeoutvalue(timeout)
    finally:
        _nonblocking_api_mixin.timeout = _defaulttimeout

def htons(x): return x
def htonl(x): return x
def ntohs(x): return x
def ntohl(x): return x

def inet_pton(family, ip_string):
    try:
        if family == AF_INET:
            if not is_ipv4_address(ip_string):
                raise error("illegal IP address string passed to inet_pton")
        elif family == AF_INET6:
            if not is_ipv6_address(ip_string):
                raise error("illegal IP address string passed to inet_pton")
        else:
            raise error(errno.EAFNOSUPPORT, "Address family not supported by protocol")
        ia = java.net.InetAddress.getByName(ip_string)
        bytes = []
        for byte in ia.getAddress():
            if byte < 0:
                bytes.append(byte+256)
            else:
                bytes.append(byte)
        return "".join([chr(byte) for byte in bytes])
    except java.lang.Exception, jlx:
        raise _map_exception(jlx)

def inet_ntop(family, packed_ip):
    try:
        jByteArray = jarray.array(packed_ip, 'b')
        if family == AF_INET:
            if len(jByteArray) != 4:
                raise ValueError("invalid length of packed IP address string")
        elif family == AF_INET6:
            if len(jByteArray) != 16:
                raise ValueError("invalid length of packed IP address string")
        else:
            raise ValueError("unknown address family %s" % family)
        ia = java.net.InetAddress.getByAddress(jByteArray)
        return ia.getHostAddress()
    except java.lang.Exception, jlx:
        raise _map_exception(jlx)

def inet_aton(ip_string):
    return inet_pton(AF_INET, ip_string)

def inet_ntoa(packed_ip):
    return inet_ntop(AF_INET, packed_ip)

class _nonblocking_api_mixin:

    mode = MODE_BLOCKING
    reference_count = 0
    close_lock = threading.Lock()

    def __init__(self):
        self.timeout = _defaulttimeout
        if self.timeout is not None:
            self.mode = MODE_TIMEOUT
        self.pending_options = {
            (SOL_SOCKET, SO_REUSEADDR):  0,
        }

    def gettimeout(self):
        return self.timeout

    def settimeout(self, timeout):
        self.timeout = _calctimeoutvalue(timeout)
        if self.timeout is None:
            self.mode = MODE_BLOCKING
        elif self.timeout < 0.000001:
            self.mode = MODE_NONBLOCKING
        else:
            self.mode = MODE_TIMEOUT
        self._config()

    def setblocking(self, flag):
        if flag:
            self.mode = MODE_BLOCKING
            self.timeout = None
        else:
            self.mode = MODE_NONBLOCKING
            self.timeout = 0.0
        self._config()

    def getblocking(self):
        return self.mode == MODE_BLOCKING

    def setsockopt(self, level, optname, value):
        try:
            if self.sock_impl:
                self.sock_impl.setsockopt(level, optname, value)
            else:
                self.pending_options[ (level, optname) ] = value
        except java.lang.Exception, jlx:
            raise _map_exception(jlx)

    def getsockopt(self, level, optname):
        try:
            if self.sock_impl:
                return self.sock_impl.getsockopt(level, optname)
            else:
                return self.pending_options.get( (level, optname), None)
        except java.lang.Exception, jlx:
            raise _map_exception(jlx)

    def shutdown(self, how):
        assert how in (SHUT_RD, SHUT_WR, SHUT_RDWR)
        if not self.sock_impl:
            raise error(errno.ENOTCONN, "Transport endpoint is not connected")
        try:
            self.sock_impl.shutdown(how)
        except java.lang.Exception, jlx:
            raise _map_exception(jlx)

    def close(self):
        try:
            if self.sock_impl:
                self.sock_impl.close()
        except java.lang.Exception, jlx:
            raise _map_exception(jlx)

    def getsockname(self):
        try:
            if self.sock_impl is None:
                # If the user has already bound an address, return that
                if self.local_addr:
                    return self.local_addr
                # The user has not bound, connected or listened
                # This is what cpython raises in this scenario
                raise error(errno.EINVAL, "Invalid argument")
            return self.sock_impl.getsockname()
        except java.lang.Exception, jlx:
            raise _map_exception(jlx)

    def getpeername(self):
        try:
            if self.sock_impl is None:
                raise error(errno.ENOTCONN, "Socket is not connected")
            return self.sock_impl.getpeername()
        except java.lang.Exception, jlx:
            raise _map_exception(jlx)

    def _config(self):
        assert self.mode in _permitted_modes
        if self.sock_impl:
            self.sock_impl.config(self.mode, self.timeout)
            for level, optname in self.pending_options.keys():
                if optname != SO_REUSEADDR:
                    self.sock_impl.setsockopt(level, optname, self.pending_options[ (level, optname) ])

    def getchannel(self):
        if not self.sock_impl:
            return None
        return self.sock_impl.getchannel()

    def fileno(self):
        if not self.sock_impl:
            return None
        return self.sock_impl.fileno()

    def _get_jsocket(self):
        return self.sock_impl.jsocket

class _tcpsocket(_nonblocking_api_mixin):

    sock_impl = None
    istream = None
    ostream = None
    local_addr = None
    server = 0

    def __init__(self):
        _nonblocking_api_mixin.__init__(self)

    def bind(self, addr):
        assert not self.sock_impl
        assert not self.local_addr
        # Do the address format check
        _get_jsockaddr(addr, self.family, self.type, self.proto, AI_PASSIVE)
        self.local_addr = addr

    def listen(self, backlog):
        "This signifies a server socket"
        try:
            assert not self.sock_impl
            self.server = 1
            self.sock_impl = _server_socket_impl(_get_jsockaddr(self.local_addr, self.family, self.type, self.proto, AI_PASSIVE), 
                                  backlog, self.pending_options[ (SOL_SOCKET, SO_REUSEADDR) ])
            self._config()
        except java.lang.Exception, jlx:
            raise _map_exception(jlx)

    def accept(self):
        "This signifies a server socket"
        try:
            if not self.sock_impl:
                self.listen()
            assert self.server
            new_sock = self.sock_impl.accept()
            if not new_sock:
                raise would_block_error()
            cliconn = _tcpsocket()
            cliconn.pending_options[ (SOL_SOCKET, SO_REUSEADDR) ] = new_sock.jsocket.getReuseAddress()
            cliconn.sock_impl = new_sock
            cliconn._setup()
            return cliconn, new_sock.getpeername()
        except java.lang.Exception, jlx:
            raise _map_exception(jlx)

    def _do_connect(self, addr):
        try:
            assert not self.sock_impl
            self.sock_impl = _client_socket_impl()
            if self.local_addr: # Has the socket been bound to a local address?
                self.sock_impl.bind(_get_jsockaddr(self.local_addr, self.family, self.type, self.proto, 0), 
                                     self.pending_options[ (SOL_SOCKET, SO_REUSEADDR) ])
            self._config() # Configure timeouts, etc, now that the socket exists
            self.sock_impl.connect(_get_jsockaddr(addr, self.family, self.type, self.proto, 0))
        except java.lang.Exception, jlx:
            raise _map_exception(jlx)

    def connect(self, addr):
        "This signifies a client socket"
        self._do_connect(addr)
        self._setup()

    def connect_ex(self, addr):
        "This signifies a client socket"
        if not self.sock_impl:
            self._do_connect(addr)
        if self.sock_impl.finish_connect():
            self._setup()
            if self.mode == MODE_NONBLOCKING:
                return errno.EISCONN
            return 0
        return errno.EINPROGRESS

    def _setup(self):
        if self.mode != MODE_NONBLOCKING:
            self.istream = self.sock_impl.jsocket.getInputStream()
            self.ostream = self.sock_impl.jsocket.getOutputStream()

    def recv(self, n):
        try:
            if not self.sock_impl: raise error(errno.ENOTCONN, 'Socket is not connected')
            if self.sock_impl.jchannel.isConnectionPending():
                self.sock_impl.jchannel.finishConnect()
            data = jarray.zeros(n, 'b')
            m = self.sock_impl.read(data)
            if m == -1:#indicates EOF has been reached, so we just return the empty string
                return ""
            elif m <= 0:
                if self.mode == MODE_NONBLOCKING:
                    raise would_block_error()
                return ""
            if m < n:
                data = data[:m]
            return data.tostring()
        except java.lang.Exception, jlx:
            raise _map_exception(jlx)

    def recvfrom(self, n):
        return self.recv(n), None

    def send(self, s):
        try:
            if not self.sock_impl: raise error(errno.ENOTCONN, 'Socket is not connected')
            if self.sock_impl.jchannel.isConnectionPending():
                self.sock_impl.jchannel.finishConnect()
            numwritten = self.sock_impl.write(s)
            if numwritten == 0 and self.mode == MODE_NONBLOCKING:
                raise would_block_error()
            return numwritten
        except java.lang.Exception, jlx:
            raise _map_exception(jlx)

    sendall = send

    def close(self):
        try:
            if self.istream:
                self.istream.close()
            if self.ostream:
                self.ostream.close()
            if self.sock_impl:
                self.sock_impl.close()
        except java.lang.Exception, jlx:
            raise _map_exception(jlx)


class _udpsocket(_nonblocking_api_mixin):

    sock_impl = None
    connected = False
    local_addr = None

    def __init__(self):
        _nonblocking_api_mixin.__init__(self)

    def bind(self, addr):
        try:            
            assert not self.sock_impl
            assert not self.local_addr
            # Do the address format check
            _get_jsockaddr(addr, self.family, self.type, self.proto, AI_PASSIVE)
            self.local_addr = addr
            self.sock_impl = _datagram_socket_impl(_get_jsockaddr(self.local_addr, self.family, self.type, self.proto, AI_PASSIVE), 
                                                    self.pending_options[ (SOL_SOCKET, SO_REUSEADDR) ])
            self._config()
        except java.lang.Exception, jlx:
            raise _map_exception(jlx)

    def _do_connect(self, addr):
        try:
            assert not self.connected, "Datagram Socket is already connected"
            if not self.sock_impl:
                self.sock_impl = _datagram_socket_impl()
                self._config()
            self.sock_impl.connect(_get_jsockaddr(addr, self.family, self.type, self.proto, 0))
            self.connected = True
        except java.lang.Exception, jlx:
            raise _map_exception(jlx)

    def connect(self, addr):
        self._do_connect(addr)

    def connect_ex(self, addr):
        if not self.sock_impl:
            self._do_connect(addr)
        return 0

    def sendto(self, data, p1, p2=None):
        try:
            if not p2:
                flags, addr = 0, p1
            else:
                flags, addr = 0, p2
            if not self.sock_impl:
                self.sock_impl = _datagram_socket_impl()
                self._config()
            byte_array = java.lang.String(data).getBytes('iso-8859-1')
            result = self.sock_impl.sendto(byte_array, _get_jsockaddr(addr, self.family, self.type, self.proto, 0), flags)
            return result
        except java.lang.Exception, jlx:
            raise _map_exception(jlx)

    def send(self, data, flags=None):
        if not self.connected: raise error(errno.ENOTCONN, "Socket is not connected")
        byte_array = java.lang.String(data).getBytes('iso-8859-1')
        return self.sock_impl.send(byte_array, flags)

    def recvfrom(self, num_bytes, flags=None):
        """
        There is some disagreement as to what the behaviour should be if
        a recvfrom operation is requested on an unbound socket.
        See the following links for more information
        http://bugs.jython.org/issue1005
        http://bugs.sun.com/view_bug.do?bug_id=6621689
        """
        try:
            # This is the old 2.1 behaviour
            #assert self.sock_impl
            # This is amak's preferred interpretation
            #raise error(errno.ENOTCONN, "Recvfrom on unbound udp socket meaningless operation")
            # And this is the option for cpython compatibility
            if not self.sock_impl:
                self.sock_impl = _datagram_socket_impl()
                self._config()
            return self.sock_impl.recvfrom(num_bytes, flags)
        except java.lang.Exception, jlx:
            raise _map_exception(jlx)

    def recv(self, num_bytes, flags=None):
        if not self.sock_impl: raise error(errno.ENOTCONN, "Socket is not connected")
        try:
            return self.sock_impl.recv(num_bytes, flags)
        except java.lang.Exception, jlx:
            raise _map_exception(jlx)

    def __del__(self):
        self.close()

_socketmethods = (
    'bind', 'connect', 'connect_ex', 'fileno', 'listen',
    'getpeername', 'getsockname', 'getsockopt', 'setsockopt',
    'sendall', 'setblocking',
    'settimeout', 'gettimeout', 'shutdown', 'getchannel')

# All the method names that must be delegated to either the real socket
# object or the _closedsocket object.
_delegate_methods = ("recv", "recvfrom", "recv_into", "recvfrom_into",
                     "send", "sendto")

class _closedsocket(object):
    __slots__ = []
    def _dummy(*args):
        raise error(errno.EBADF, 'Bad file descriptor')
    # All _delegate_methods must also be initialized here.
    send = recv = recv_into = sendto = recvfrom = recvfrom_into = _dummy
    __getattr__ = _dummy

_active_sockets = set()

def _closeActiveSockets():
    for socket in _active_sockets.copy():
        try:
            socket.close()
        except error:
            msg = 'Problem closing socket: %s: %r' % (socket, sys.exc_info())
            print >> sys.stderr, msg

class _socketobject(object):

    __doc__ = _realsocket.__doc__

    __slots__ = ["_sock", "__weakref__"] + list(_delegate_methods)

    def __init__(self, family=AF_INET, type=SOCK_STREAM, proto=0, _sock=None):
        if _sock is None:
            _sock = _realsocket(family, type, proto)
            _sock.reference_count += 1
        elif isinstance(_sock, _nonblocking_api_mixin):
            _sock.reference_count += 1
        self._sock = _sock
        for method in _delegate_methods:
            meth = getattr(_sock, method, None)
            if meth:
                setattr(self, method, meth)
        _active_sockets.add(self)

    def close(self):
        try:
            _active_sockets.remove(self)
        except KeyError:
            pass
        _sock = self._sock
        if isinstance(_sock, _nonblocking_api_mixin):
            _sock.close_lock.acquire()
            try:
                _sock.reference_count -=1
                if not _sock.reference_count:
                    _sock.close()
                self._sock = _closedsocket()
                dummy = self._sock._dummy
                for method in _delegate_methods:
                    setattr(self, method, dummy)
                self.send = self.recv = self.sendto = self.recvfrom = \
                    self._sock._dummy
            finally:
                _sock.close_lock.release()
    #close.__doc__ = _realsocket.close.__doc__

    def accept(self):
        sock, addr = self._sock.accept()
        return _socketobject(_sock=sock), addr
    #accept.__doc__ = _realsocket.accept.__doc__

    def dup(self):
        """dup() -> socket object

        Return a new socket object connected to the same system resource."""
        _sock = self._sock
        if not isinstance(_sock, _nonblocking_api_mixin):
            return _socketobject(_sock=_sock)

        _sock.close_lock.acquire()
        try:
            duped = _socketobject(_sock=_sock)
        finally:
            _sock.close_lock.release()
        return duped

    def makefile(self, mode='r', bufsize=-1):
        """makefile([mode[, bufsize]]) -> file object

        Return a regular file object corresponding to the socket.  The mode
        and bufsize arguments are as for the built-in open() function."""
        _sock = self._sock
        if not isinstance(_sock, _nonblocking_api_mixin):
            return _fileobject(_sock, mode, bufsize)

        _sock.close_lock.acquire()
        try:
            fileobject = _fileobject(_sock, mode, bufsize)
        finally:
            _sock.close_lock.release()
        return fileobject

    family = property(lambda self: self._sock.family, doc="the socket family")
    type = property(lambda self: self._sock.type, doc="the socket type")
    proto = property(lambda self: self._sock.proto, doc="the socket protocol")

    _s = ("def %s(self, *args): return self._sock.%s(*args)\n\n"
          #"%s.__doc__ = _realsocket.%s.__doc__\n")
          )
    for _m in _socketmethods:
        #exec _s % (_m, _m, _m, _m)
        exec _s % (_m, _m)
    del _m, _s

socket = SocketType = _socketobject

class _fileobject(object):
    """Faux file object attached to a socket object."""

    default_bufsize = 8192
    name = "<socket>"

    __slots__ = ["mode", "bufsize", "softspace",
                 # "closed" is a property, see below
                 "_sock", "_rbufsize", "_wbufsize", "_rbuf", "_wbuf",
                 "_close"]

    def __init__(self, sock, mode='rb', bufsize=-1, close=False):
        self._sock = sock
        if isinstance(sock, _nonblocking_api_mixin):
            sock.reference_count += 1
        self.mode = mode # Not actually used in this version
        if bufsize < 0:
            bufsize = self.default_bufsize
        self.bufsize = bufsize
        self.softspace = False
        if bufsize == 0:
            self._rbufsize = 1
        elif bufsize == 1:
            self._rbufsize = self.default_bufsize
        else:
            self._rbufsize = bufsize
        self._wbufsize = bufsize
        self._rbuf = "" # A string
        self._wbuf = [] # A list of strings
        self._close = close

    def _getclosed(self):
        return self._sock is None
    closed = property(_getclosed, doc="True if the file is closed")

    def close(self):
        try:
            if self._sock:
                self.flush()
        finally:
            if self._sock:
                if isinstance(self._sock, _nonblocking_api_mixin):
                    self._sock.reference_count -= 1
                    if not self._sock.reference_count or self._close:
                        self._sock.close()
                elif self._close:
                    self._sock.close()
            self._sock = None

    def __del__(self):
        try:
            self.close()
        except:
            # close() may fail if __init__ didn't complete
            pass

    def flush(self):
        if self._wbuf:
            buffer = "".join(self._wbuf)
            self._wbuf = []
            self._sock.sendall(buffer)

    def fileno(self):
        return self._sock.fileno()

    def write(self, data):
        data = str(data) # XXX Should really reject non-string non-buffers
        if not data:
            return
        self._wbuf.append(data)
        if (self._wbufsize == 0 or
            self._wbufsize == 1 and '\n' in data or
            self._get_wbuf_len() >= self._wbufsize):
            self.flush()

    def writelines(self, list):
        # XXX We could do better here for very long lists
        # XXX Should really reject non-string non-buffers
        self._wbuf.extend(filter(None, map(str, list)))
        if (self._wbufsize <= 1 or
            self._get_wbuf_len() >= self._wbufsize):
            self.flush()

    def _get_wbuf_len(self):
        buf_len = 0
        for x in self._wbuf:
            buf_len += len(x)
        return buf_len

    def read(self, size=-1):
        data = self._rbuf
        if size < 0:
            # Read until EOF
            buffers = []
            if data:
                buffers.append(data)
            self._rbuf = ""
            if self._rbufsize <= 1:
                recv_size = self.default_bufsize
            else:
                recv_size = self._rbufsize
            while True:
                data = self._sock.recv(recv_size)
                if not data:
                    break
                buffers.append(data)
            return "".join(buffers)
        else:
            # Read until size bytes or EOF seen, whichever comes first
            buf_len = len(data)
            if buf_len >= size:
                self._rbuf = data[size:]
                return data[:size]
            buffers = []
            if data:
                buffers.append(data)
            self._rbuf = ""
            while True:
                left = size - buf_len
                recv_size = max(self._rbufsize, left)
                data = self._sock.recv(recv_size)
                if not data:
                    break
                buffers.append(data)
                n = len(data)
                if n >= left:
                    self._rbuf = data[left:]
                    buffers[-1] = data[:left]
                    break
                buf_len += n
            return "".join(buffers)

    def readline(self, size=-1):
        data = self._rbuf
        if size < 0:
            # Read until \n or EOF, whichever comes first
            if self._rbufsize <= 1:
                # Speed up unbuffered case
                assert data == ""
                buffers = []
                recv = self._sock.recv
                while data != "\n":
                    data = recv(1)
                    if not data:
                        break
                    buffers.append(data)
                return "".join(buffers)
            nl = data.find('\n')
            if nl >= 0:
                nl += 1
                self._rbuf = data[nl:]
                return data[:nl]
            buffers = []
            if data:
                buffers.append(data)
            self._rbuf = ""
            while True:
                data = self._sock.recv(self._rbufsize)
                if not data:
                    break
                buffers.append(data)
                nl = data.find('\n')
                if nl >= 0:
                    nl += 1
                    self._rbuf = data[nl:]
                    buffers[-1] = data[:nl]
                    break
            return "".join(buffers)
        else:
            # Read until size bytes or \n or EOF seen, whichever comes first
            nl = data.find('\n', 0, size)
            if nl >= 0:
                nl += 1
                self._rbuf = data[nl:]
                return data[:nl]
            buf_len = len(data)
            if buf_len >= size:
                self._rbuf = data[size:]
                return data[:size]
            buffers = []
            if data:
                buffers.append(data)
            self._rbuf = ""
            while True:
                data = self._sock.recv(self._rbufsize)
                if not data:
                    break
                buffers.append(data)
                left = size - buf_len
                nl = data.find('\n', 0, left)
                if nl >= 0:
                    nl += 1
                    self._rbuf = data[nl:]
                    buffers[-1] = data[:nl]
                    break
                n = len(data)
                if n >= left:
                    self._rbuf = data[left:]
                    buffers[-1] = data[:left]
                    break
                buf_len += n
            return "".join(buffers)

    def readlines(self, sizehint=0):
        total = 0
        list = []
        while True:
            line = self.readline()
            if not line:
                break
            list.append(line)
            total += len(line)
            if sizehint and total >= sizehint:
                break
        return list

    # Iterator protocols

    def __iter__(self):
        return self

    def next(self):
        line = self.readline()
        if not line:
            raise StopIteration
        return line

_GLOBAL_DEFAULT_TIMEOUT = object()

def create_connection(address, timeout=_GLOBAL_DEFAULT_TIMEOUT,
                      source_address=None):
    """Connect to *address* and return the socket object.

    Convenience function.  Connect to *address* (a 2-tuple ``(host,
    port)``) and return the socket object.  Passing the optional
    *timeout* parameter will set the timeout on the socket instance
    before attempting to connect.  If no *timeout* is supplied, the
    global default timeout setting returned by :func:`getdefaulttimeout`
    is used.  If *source_address* is set it must be a tuple of (host, port)
    for the socket to bind as a source address before making the connection.
    An host of '' or port 0 tells the OS to use the default.
    """

    host, port = address
    err = None
    for res in getaddrinfo(host, port, 0, SOCK_STREAM):
        af, socktype, proto, canonname, sa = res
        sock = None
        try:
            sock = socket(af, socktype, proto)
            if timeout is not _GLOBAL_DEFAULT_TIMEOUT:
                sock.settimeout(timeout)
            if source_address:
                sock.bind(source_address)
            sock.connect(sa)
            return sock

        except error as _:
            err = _
            if sock is not None:
                sock.close()

    if err is not None:
        raise err
    else:
        raise error("getaddrinfo returns an empty list")

# Define the SSL support

class ssl:

    def __init__(self, plain_sock, keyfile=None, certfile=None):
        try:
            self.ssl_sock = self._make_ssl_socket(plain_sock)
            self._in_buf = java.io.BufferedInputStream(self.ssl_sock.getInputStream())
            self._out_buf = java.io.BufferedOutputStream(self.ssl_sock.getOutputStream())
        except java.lang.Exception, jlx:
            raise _map_exception(jlx)

    def _make_ssl_socket(self, plain_socket, auto_close=0):
        java_net_socket = plain_socket._get_jsocket()
        assert isinstance(java_net_socket, java.net.Socket)
        host = java_net_socket.getInetAddress().getHostAddress()
        port = java_net_socket.getPort()
        factory = javax.net.ssl.SSLSocketFactory.getDefault();
        ssl_socket = factory.createSocket(java_net_socket, host, port, auto_close)
        ssl_socket.setEnabledCipherSuites(ssl_socket.getSupportedCipherSuites())
        ssl_socket.startHandshake()
        return ssl_socket

    def read(self, n=4096):
        try:
            data = jarray.zeros(n, 'b')
            m = self._in_buf.read(data, 0, n)
            if m <= 0:
                return ""
            if m < n:
                data = data[:m]
            return data.tostring()
        except java.lang.Exception, jlx:
            raise _map_exception(jlx)

    def write(self, s):
        try:
            self._out_buf.write(s)
            self._out_buf.flush()
            return len(s)
        except java.lang.Exception, jlx:
            raise _map_exception(jlx)

    def _get_server_cert(self):
        try:
            return self.ssl_sock.getSession().getPeerCertificates()[0]
        except java.lang.Exception, jlx:
            raise _map_exception(jlx)

    def server(self):
        cert = self._get_server_cert()
        return cert.getSubjectDN().toString()

    def issuer(self):
        cert = self._get_server_cert()
        return cert.getIssuerDN().toString()

_realssl = ssl
def ssl(sock, keyfile=None, certfile=None):
    if hasattr(sock, "_sock"):
        sock = sock._sock
    return _realssl(sock, keyfile, certfile)

def test():
    s = socket(AF_INET, SOCK_STREAM)
    s.connect(("", 80))
    s.send("GET / HTTP/1.0\r\n\r\n")
    while 1:
        data = s.recv(2000)
        print data
        if not data:
            break

if __name__ == '__main__':
    test()<|MERGE_RESOLUTION|>--- conflicted
+++ resolved
@@ -95,12 +95,8 @@
 
 def java_net_socketexception_handler(exc):
     if exc.message.startswith("Address family not supported by protocol family"):
-<<<<<<< HEAD
         return _add_exception_attrs(error(errno.EAFNOSUPPORT, 
-                'Address family not supported by protocol family: See http://wiki.python.org/jython/NewSocketModule#IPV6addresssupport'))
-=======
-        return error(errno.EAFNOSUPPORT, 'Address family not supported by protocol family: See http://wiki.python.org/jython/NewSocketModule#IPV6_address_support')
->>>>>>> 7d7bb9fd
+                'Address family not supported by protocol family: See http://wiki.python.org/jython/NewSocketModule#IPV6_address_support'))
     return _unmapped_exception(exc)
 
 def would_block_error(exc=None):
