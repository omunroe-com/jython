Jython NEWS

Jython 2.7a3
  Bugs Fixed
<<<<<<< HEAD
    - [ 1309 ] Server sockets do not support client options and propagate them to 'accept'ed client sockets.
    - [ 1951 ] Bytecode Interpreter stack optimization for larger arguments
=======
    - [ 1894 ] bytearray does not support '+' or .join()
>>>>>>> 52fee2d4
    - [ 1921 ] compiler module broken in Jython 2.7 
    - [ 1920 ] Backport CO_FUTURE_PRINT_FUNCTION to Lib/compiler/pycodegen.py
    - [ 1914 ] Float formatting broken in many non-English locales in Jython 2.7
    - [ 1909 ] attrgetter does not parse dotted attributes
    - [ 1924 ] Implement operator.methodcaller
    - [ 1934 ] Break itertools.compress into a separate class 
    - [ 1933 ] Break itertools.cycle into a separate class
    - [ 1932 ] Make check for iterability in chain() arguments lazy
    - [ 1931 ] Check that there are exactly 2 filter args
    - [ 1913 ] Support short -W options
    - [ 1897 ] 2.7.0ax only has partial ssl support
    - array_class in jarray module returns the "Array of a type" class
<<<<<<< HEAD
=======
  New Features
    - bytearray complete
    - a buffer API
>>>>>>> 52fee2d4

Jython 2.7a2
    - [ 1892 ] site-packages is not in sys.path

Jython 2.7a1
  Bugs Fixed
    - [ 1880 ] Sha 224 library not present in Jython
<<<<<<< HEAD

Jython 2.5.3rc1
    - [ 1952 ] __import__(): Handling of non-dict globals argument incompatible with CPython
    - [ 1900 ] Python imports from Java cause some Python imports to fail
=======
>>>>>>> 52fee2d4

Jython 2.5.3b3
  Bugs Fixed
    - [ 1754 ] modjy does not provide appropriate wsgi.input file-like object

Jython 2.5.3b2
  Bugs Fixed
    - [ 1908 ] Patch for 'Unmapped exception: java.net.NoRouteToHostException'
    - [ 1871 ] Relative import in module gets imported to top level (regression)
    - [ 1854 ] set().pop() race condition
    - [ 1730 ] functools.partial incorrectly makes __doc__ property readonly
    - [ 1537 ] expat: org.python.apache.xerces.parsers.SAXParser
    - [ 1268 ] SAX parsers wants to load external DTDs, causing an exception
    - [ 1805 ] threading.Thread always gets name "Thread" instead of a discriminating one
    - [ 1866 ] Parser does not have mismatch token error messages caught by BaseRecognizer
    - [ 1837 ] gderived.py and template Ant target fail on Windows
    - [ 1536 ] NPE in org.python.jsr223.PyScriptEngine:187
    - [ 1640 ] cStringIO does not complain on getvalue after close
    - [ 1721 ] NPE when using JSR 223 (TestCase+Patch)
    - [ 1749 ] function descriptor doesn't work in interactive console
    - [ 1816 ] Jython Interactive Console makes system beep noise too much
    - [ 1829 ] test_socket.py failing on Ubuntu (Oneiric)
    - [ 1844 ] bad host returned by getsockname

Jython 2.5.3b1
  Bugs Fixed
    - [ 1835 ] s/occured/occurred/ :)
    - [ 1727 ] Error in Jython 2.5.2 with os.stat and varargs
    - [ 1735 ] return type of os.read is unicode, not str
    - [ 1755 ] os.utime('/tmp/nonexistent-file', None) fails to raise OSError
    - [ 1768 ] sax.parse doesn't handle attributes with name 'id' correctly
    - [ 1803 ] _tcpsocket doesn't have 'family' attribute
    - [ 1804 ] _tcpsocket doesn't have 'type' and 'proto' attributes
    - [ 1809 ] socket.getaddrinfo sometimes returns an object that crashes in __str__
    - [ 1811 ] Recursive import bug w/ SQLAlchemy 0.7.3
    - [ 1819 ] Incorrect handling of Java object toString methods returning null
    - [ 1824 ] os.link() can silently fail
    - [ 1825 ] EnvironmentError.filename is `str` even if original name is `unicode`
    - [ 1828 ] Problems inheriting from long
    - [ 1833 ] Trouble passing Python objects through a Java class back to Python

Jython 2.5.2
  same as 2.5.2rc4

Jython 2.5.2rc4
  Bugs Fixed
    - [ 1667 ] thread.local subclasses with constructor params fail
    - [ 1698 ] warnings module fails under JSR-223
    - [ 1697 ] Wrong error message when http connection can not be established
    - [ 1210 ] Lib/socket.py doesn't allow IPv6 sockets and fails with an AssertionError
    - [ 1700 ] "virtualenv is not compatible" to 2.5.2rc3
    - [ 1701 ] Files are not flushed properly when opened from the EDT (partial fix)
  New Features
    - The socket module now includes ipv6 support
    - The socket module now also includes Internationalized Domain
      Names (RFC 3490) support on Java 6

Jython 2.5.2rc3
  Bugs Fixed
    - [ 1674 ] PDB crashes under the JSR-223 scripting engine
    - [ 1680 ] jython -c option is not parsed right
    - [ 1681 ] JSR-223, Jython 2.5.2 and implementing Java Interfaces from Python
    - [ 1675 ] Jython exits prematurely when executing a file, thus killing Swing windows
    - [ 1682 ] exit code of 0 on unhandled exception
    - [ 1668 ] strptime('','') works on cpython but not on jython
    - [ 1693 ] Unicode sys.path elements cause UnicodeErrors on import
      
Jython 2.5.2rc2
  Bugs Fixed
    - [ 1665 ] cPickle calls __import__ with illegal parameters
    - [ 1628 ] getpass.getpass echoes input
    - Fix logic to detect that a console is interactive (related to #1133)

Jython 2.5.2rc1
  Bugs Fixed
    - [ 1133 ] Support ipython and other completers with readline emulation
    - [ 1642 ] JSR223 PyScriptEngine#getInterface returns a NPE when called with zero args
    - [ 1662 ] time.strptime does not use Java date format strings properly
    - [ 1543 ] PyArray fails to clean up pre-allocated space
    - [ 1661 ] Error at on exit in TCC/LE
    - [ 1639 ] JBoss 5, vfszip protocol in use for jarFileName in PySystemState
    - [ 1660 ] threading module memory leak
    - [ 1452 ] pydoc help() function fails because sys.executable is None in stand-alone Jython
    - [ 1568 ] sys.stdout.encoding returns wrong value in Windows with Jython 2.5.1 (fixed on Java 6 only)
    - [ 1647 ] zxJDBC does not handle NVARCHAR
    -  SocketServer module now supports ephemeral server ports (by using port  0); see discussion for #1660

Jython 2.5.2b2
  Bugs Fixed
    - [ 1327 ] Classloaders cannot GC, which exhausts permgen (partial  bug fix)
    - [ 1604 ] PyBuiltinCallable.Info should be serializable
    - [ 1397 ] Bugs in PyList and PyJavaType.ListIndexDelegate slice setting
    - [ 1503 ] Java constructors should take keyword arguments
    - [ 1648,1495,1516 ] Incomplete implementation of pep328 for relative imports
    - [ 1611 ] Jython bytecode violated JLS, causing NPE on Sun's JVM when using -Xcomp option
    - [ 1643 ] Tools subdirectory still exists in trunk
    - [ 1455 ] Classes loaded dynamically from sys.path do not have their package defined
    - [ 1555 ] Jython does not publish MIME types via JSR 223 (ScriptEngine.getFactory().getMimeTypes() is empty).
    - [ 1632 ] cPickle.Unpickler does not allow assignment of find_global
    - [ 1395 ] PyList.indexOf() and PyTuple.indexOf() do not function properly
    - [ 1373 ] Jython ClassLoader getResource does not work
    - [ 1506 ] Jython applies PEP263 pattern for determining source-code encoding on noncomments
    - [ 1630 ] threading.Thread lacks __tojava__ method
    - [ 1558 ] PyFunction to single method interface wrapping does not handle java.lang.Object methods
    - [ 1622 ] array type prevents __radd__ fallback

Jython 2.5.2b1
  Bugs Fixed
    - [ 1559 ] time.strptime broken for day of week for Sunday
    - [ 1614 ] minidom chunks the character input on multi-line values
    - [ 1615 ] Can't invoke Java method that takes a variable number of arguments with zero arguments
    - [ 1605 ] float preference over PyComplex as arg to __call__ breaks logic
    - [ 1586 ] weakref reference count leak when kwargs are used
    - [ 1601 ] Can't serialize PyCode object
    - [ 1551 ] Java objects cannot be copied by the copy module
    - [ 1375 ] XML SAX: attrs.get((None, 'attr')) gives NPE
    - [ 1488 ] sax JyInputSourceWrapper does not support unicode strings
    - [ 1510 ] minidom is not parsing comment information correctly
    - [ 1549 ] Wrapping an InputStream with a PyFile wrongly carries out line-ending translation.
    - [ 1583 ] xml.dom.Node.data returns bytestrings of decoded unicode
    - [ 1515 ] modjy sometimes adds None to the sys.path
    - [ 1507 ] modjy crashes if any query string parameters are not set with '='
    - [ 1473 ] modjy servlet doesn't import site-packages by default
    - [ 1474 ] modjy servlet doesn't call atexit handlers
    - [ 1225 ] socket.getservbyname/port() not yet supported
    - [ 1532 ] Cannot use docstring when defining class
    - [ 1530 ] BoolOp in multiple assign causes VerifyError
    - [ 1478 ] defaultdict & weakref.WeakKeyDictionary [TypeError: first argument must be callable]
    - [ 1487 ] Import of module with latin-1 chars fails on utf-8 file encoding
    - [ 1449 ] Ellipsis comparison different from Python 2.5 to Jython 2.5
    - [ 1493 ] tarfile.extractall() throws "AttributeError: 'module' object has no attribute 'chown'" when called by root
    - [ 1470 ] os.mkdir Errno difference from cpython
    - [ 1496 ] fix os.listdir errno for non-existing dirs
    - [ 1499 ] PostgreSQL datahandler should return Decimals instead of floats for NUMERIC/DECIMAL columns
    - [ 1477 ] os.setpgrp and posix.setpgrp fail with TypeError
    - [ 1396 ] Assigning os module funcs as class attributes incompatible with CPython
    - [ 1504 ] Inheriting twice from the same Java interface causes MRO problems
    - [ 1511 ] PySet doesn't support Java serialization
    - [ 1426 ] JSR 223 Bindings changes not taking effect and leaking between threads; unnecessary synchronization
    - [ 1548 ] Parentheses in CLASSPATH cause errors in jython.bat
    - [ 1576 ] files opened in 'a+' mode not readable
    - [ 1563 ] unicode() for Java objects working differently in 2.2 and 2.5
    - [ 1566 ] os.popen(cmd).read() returns `\r\n` as newline on Windows with Jython 2.5
    - [ 1517 ] TypeError: get_referrers
    - [ 1502 ] string-escape codec incorrect
    - [ 1534 ] new style object __dict__[name] ignored
    - [ 1479 ] xml parser file lock
    - [ 1582 ] com.ziclix.python.sql.PyConnection leaks memory
    - [ 1520 ] os.listdir doesn't return unicode when requested
    - [ 1483 ] optparse std module dies on non-ASCII unicode data
    - [ 1390 ] ihooks fails due to unimplemented methods in imp module
    - [ 1456 ] sys.trace/profile attributes cause: AttributeError: write-only attr: trace in PyAMF
    - [ 1385 ] generator.throw uncaught on new generator doesn't stop the generator
    - [ 1596 ] SynchronizedCallable does not report that it is callable [suggested fix]
    - [ 1557 ] jython.bat doesn't work in 4nt
    - [ 1567 ] [Windows] Wildcard Parameter * gets expanded to filename
    - [ 1594 ] Glob patterns like *.txt processed incorrectly on startup
    - [ 1356 ] [Windows] test_subprocess test_communicate_pipe_buf fails
    - [ 1595 ] [patch] CachedJarsPackageManager cannot write cache for packages in jar over 64k
    - [ 1522 ] repeated execution of external python scripts causing PermGen out of memory exception
    - [ 1251 ] select() fails when selecting on a file descriptor
    - [ 1233 ] couldn't make directories when installing django in jython on Windows
    - [ 1260 ] Why is asyncore.py so different?
    - [ 1236 ] Django 1.0.2 jython setup.py install fails in 2.5b1 (ok in 2.5b0)
    - [ 1263 ] importing * from java-class fails
    - [ 1252 ] StackOverflow when name referenced before global declaration and run as a script
    - [ 1275 ] Jython doesn't load directories of JARs
    - [ 1278 ] socket.py error wording nitpick
    - [ 1249 ] Trace function is not called with an exception event exactly when the exception occurs
    - [ 1282 ] Java serialization problem
    - [ 1289 ] os.path.isdir(path) return 0 istead of False
    - [ 1290 ] 600x slower network download speed with urllib.urlretrieve() or urllib2.urlopen() compared to CPython
    - [ 1299 ] NullPointerException without any clues
    - [ 1277 ] jython applets & jythonc
    - [ 1273 ] ImportError: No module named os
    - [ 1308 ] Calling sys.exit() in a spawned thread fails to exit.
    - [ 1346 ] compiler.transformer uses parser which is not defined
    - [ 1347 ] socket Level 6 not supported
    - [ 1321 ] distutils breakage with the setup.py of mercurial
    - [ 1310 ] Serialization problem for wrapped Java objects
    - [ 1600 ] jython dict() behaving differently from cpython's.
    - [ 1269 ] windows jython.bat fails in 2.5b2
    - [ 1266 ] PythonInterpreter does not have setOut(StringWriter)
    - [ 1283,1284 ] File resource leaks in pkgutil
    - [ 1246 ] KeyError: 'twisted.internet.reactor'
    - [ 1265 ] Possible problem with subclasses of Java classes, constructors, and reflection
    - [ 1124 ] os.popen variants hang when executed command produces a lot to stderr
    - [ 1291 ] select() crashes with IOException
    - [ 1317 ] list.count considers tuples and lists to be equal
    - [ 1297 ] Methods inherited from a Java class are not overridden properly
    - [ 1285 ] [2.5b3] respectJavaAccessibility = false makes some Java class method signatures inaccessible from Jython
    - [ 1254 ] jython.jar (2.5b1) conflicts with previous version (2.2)
    - [ 1238 ] randomly select() exception on 2.5b1
    - [ 1259 ] jython 2.5b1 trunk failing manage.py validate
    - Fix runtime issues during exitfuncs triggered via SystemRestart (such as
      during Django or Pylons development mode reloading)
    - Fix pickling of collections.defaultdict objects
    - Fix the cmath module to accept objects implementing the __float__ method
  New Features
    - Performance improvements around method invocation. 2.5.2 runs
      the richards benchmark 3x faster and the pystone benchmark 20%
      faster than 2.5.1
    - The posix/nt module was rewritten in Java and the performance of
      its often performance-critical stat function has significantly
      improved
    - Improved OSError errno messages on Windows
    - Slightly improved startup time (ongoing Issue #1380)
    - better readline module emulation (required for IPython support)
    - Python functions can be directly passed to Java methods that
       take a single method interface (such as Callable or Runnable)
    - Add google indexer (by Yin Wang and Steve Yegge)

Jython 2.5.1rc3
  Bugs Fixed
    - [ 1466 ] wrong handling of append only files

Jython 2.5.1rc2
  New Features
    - zxJDBC supports the with-statement: connections are committed or rollbacked; cursors are closed 
  Bugs Fixed
    - [ 1079 ] fixed regression on issue: twisted.python.threadable module: missing attribute '_RLock'
    - [ 1461 ] assert statement should lookup AssertionError using getglobal
    - [ 1425 ] distutils/util.py assumes too much posix
    - [ 1457 ] Cannot write an array in a file opened in r+b mode.
    - [ 1382 ] __cmp__ on certain types raises ArrayStoreException
    - [ 1443 ] Can't update() hashlib.sha1() with array.array('c')
    - [ 1444 ] Can't zlib.compress() with array.array('c')
    - [ 1458 ] Builtin codecs aren't available without standard lib

Jython 2.5.1rc1
  New Features
    - Upgraded to ANTLR 3.1.3
    - [ 1859477 ] Dynamically loaded ServletFilters like PyServlet
    - Built in JSR 223 scripting engine, with LiveTribe JSR 223 implementation for JDK 5
    - Jython "-J-classpath cp_args_here" now works as expected for unix shell.
  Bugs Fixed
    - [ 645615 ] cannot import through symbolic links
    - [ 1366 ] parsing of lamda expression fails
    - [ 1365 ] continuation lines fail in interactive interpreter
    - [ 1377 ] Event names shadowed by a field name on Java types leads to a NPE
    - [ 1381 ] Redundant declarations of interface implementation hides overriden methods
    - [ 1189 ] MD5 hash is incorrectly calculated when string contains non-latin chars and using python md5 lib
    - [ 1802339 ] Problem printing unicode when stdout intercepted
    - [ 1145 ] Jython 2.5 compatibility problem with JSR 223
    - [ 1400 ] Evaluating expression via JSR 223 ScriptEngine returns null instead of True/False
    - [ 1413 ] Array data type (PostgreSQL) is not supported (NPE)
    - [ 1434 ] Cannot get return code from a process started with os.popen with Jython 2.5 (worked in 2.2)
    - [ 1391 ] socket.getaddrinfo() breaks ftplib FTP client
    - [ 1409 ] JSR-233 engine version numbers backwards
    - [ 1408 ] JSR-223 engine doesn't implement I/O redirection
    - [ 1393 ] TypeError: _new_impl(): expected 1 args; got 0
    - [ 1415 ] ast Node creation fails with no arg constructors
    - [ 1405 ] Executing __run__.py from .jar throws exception(SystemExit: 0) in main when sys.exit(0) is called
    - [ 1439 ] Can't write() array.array
    - [ 1139 ] crashes on isinstance
    - [ 1430 ] Oracle JDBC Connection close
    - [ 1406 ] Parsing a simple PEP 342 coroutine crashes Jython 2.5
    - [ 1407 ] ClassCastException in plain Python coroutine
    - [ 1424 ] Relative imports do not work in some cases

Jython 2.5.0
  The same as rc4.

Jython 2.5.0 rc4
  Bugs fixed
    - [ 1354 ] core language failures in interactive interpreter
    - [ 1358 ] Simple program fails to parse in Jython 2.5rc3, but parses OK with CPython
    - [ 1357 ] no sys.executable when script runner is a relative link
    - [ 1338 ] Comparing Java objects to each other fails when classes of values do not match
    - [ 1363 ] Deep inheritance from a Java class causes MRO problems
    - [ 1333 ] attribute wrongly deemed 'write-only' if setter comes from an interface
    - [ 1364 ] SimpleHTTPServer.py contains call to missing os.fstat
    - [ 1367 ] PIpes (popen2) do not flush their buffer
    - [ 1368 ] '\xe4'.decode('utf-8') does not raise UnicodeDecodeError but returns u''
    - [ 1372 ] No default drive in Windows file paths
    - Fix file's repr with Windows paths
    - Fix urllib and urllib2 path handling on Windows
    - Fix r'\Jython25' not considered an abspath on Windows
    - Fix handling of raw unicode escapes
    - Fix mishandling of the bytecode's tagged mtime in zipimport and when
    recompiling due to stale bytecode
    - Fixed minor short term memory leaks in functions on some lists allocated
    inline
    - Updated imp.APIVersion to 23 as some compiler changes occured since the
    last update.

Jython 2.5.0 rc3
  Bugs fixed
    - [ 1344 ] setName semantics of threading.Thread different to CPython
    - Fixed JLine console on cygwin
    - [ 1348 ] muti-threaded issue, maybe threads cannot exit

Jython 2.5.0 a0 - rc2
  Bugs fixed (new numbering due to move to Roundup)
    - [ 1188 ] Patch against trunk to handle SecurityExceptions
    - [ 1271 ] Bean property accessors in derived class overide methods in base class
    - [ 1264 ] 'is not' test exhibits incorrect behaviour when wrapping Java objects
    - [ 1295 ] Setting a write-only bean property causes a NPE
    - [ 1272 ] ASTList ClassCastException
    - [ 1261 ] jython -c "import sys; sys.exit(1)" not giving correct exit code.
    - [ 1215 ] extra spaces in import statement break importing
    - [ 1126 ] ImportError raised for Java subpackages import
    - [ 1111 ] keyword arguments not supported on __import__
    - [ 1567212 ] Jython $py.class bytecode doesn't include the .py's mtime
    - [ 1024 ] Jython $py.class bytecode doesn't include the .py's mtime
    - [ 852818 ] Wrong error message when the second+ parameter to Java wrong
    - [ 1222877 ] duplicate keyword arguments
    - [ 1168 ] ast module not working
    - [ 1192 ] deserialization of Jython classes extending Java classes fails when called from Java
    - [ 1243 ] Running scripts from standalone jar with __run__.py broken
    - [ 1237 ] Asnycore does not seem to work in Jython 2.5 (b0 or b1)
    - [ 1257 ] Pickling (protocol 2) doesn't use overriden itervalues() on dict-derived classes
    - [ 1245 ] modjy passes HTTP headers as unicode objects to the WSGI app
    - [ 1258 ] select() semantics differ from CPython, causing pydoc HTTPd to fail
    - [ 1043 ] Special broadcast host address <broadcast> is not supported.
    - [ 1121 ] listening socket shutdown expects the wrong kind of socket
    - [ 1244 ] Problem letting system choose the port for binding UDP socket
    - [ 1241 ] Assignment to static variable shadows value
    - [ 1234 ] Java classes' MRO resolution can throw an NPE
    - [ 1231 ] 2.5b1 breaks XML DocumentBuilderFactory (in particular, Weblogic 10.3)
    - [ 1230 ] importing with '*' from java packages does not work with 2.5b1
    - [ 1242 ] Tuples allow member assignment
    - [ 1239 ] Package scanning seems to depend on import order in jython-2.5b1
    - [ 1235 ] java.awt.Frame - problem w/ attibutes
    - [ 1240 ] Can't import _jython, but it's listed in the built-in modules
    - [ 1217 ] decompressing a malformed stream with zlib results in a java.util.zip.DataFormatException instead of a zlib.error
    - [ 1227 ] The cStringIO.StringIO.write implementation does not handle write/seek/write's correctly.
    - [ 1232 ] Inherited java bean properties not recognized correctly
    - [ 1229 ] os.utime fails in Jython2.5b1
    - [ 1228 ] Add version for 2.5b1 to Issue (Bug) tracker
    - [ 1051 ] socket does not define AF_UNSPEC and AI_PASSIVE constants
    - [ 1218 ] Socket timeouts on connect not honoured when timeout set through socket.setdefaulttimeout()
    - [ 1747126 ] CLASSPATH not searched correctly for python source modules
    - [ 1008 ] Jython broken on Java Web Start 1.6
    - [ 1181 ] Patch against trunk to make applets work again
    - [ 1122 ] os.kill is not implemented
    - [ 1154 ] socket.settimeout not working for recv
    - [ 1171 ] Creating a PyFile from an InputStream is broken.
    - [ 1211 ] Telnetlib.expect crashes when a timeout parameter is given.
    - [ 1182 ] Patch to Lib/socket.py to fix broken SSL
    - [ 1083 ] jython2.5a1 installer does not create "cachedir" directory
    - [ 1063 ] RuntimeError expected when stack overflows
    - [ 1205 ] list comprehension difference to python
    - [ 1166 ] TypeError: utimes(): 3rd arg can't be coerced to long
    - [ 1025 ] imp.find_module can't find builtin modules
    - [ 1758318 ] StackOverflow if __nonzero__ returns self
    - [ 1815110 ] eval and excec should accept mapping type for locals
    - [ 600790 ] Overriding automatically defined methods
    - [ 1201 ] Lack of Python line numbers in Java tracebacks
    - [ 1658599 ] headless installation not detected
    - [ 1161 ] imp.find_module can't find many modules (was: pylint & logilab ASTNG library)
    - [ 1199 ] zipimporter should be smarter about what files it tries to access
    - [ 1180 ] virtualenv broken on installed Jython
    - [ 1196 ] failure of dir() on instances of a class with __getattribute__
    - [ 1194 ] with_statement: context __exit__ not called for return
    - [ 1187 ] JYTHON_OPTS broken in jython.bat
    - [ 1758319 ] bool should not be subclassable
    - [ 1011 ] ant task to create launcher script
    - [ 1137 ] ArrayType missing in Jython 2.5a3
    - [ 1058 ] Carlo Verre's object.__setattr__ hack allows modification of built in types
    - [ 1222918 ] -C NONE causes exception
    - [ 1604258 ] copy.copy doesn't work on subclasses of newstyle classes
    - [ 1798554 ] zlib.__doc__ is not showing any output
    - [ 1798556 ] patch for :[ 1798554 ] zlib.__doc__ is not showing any outpu
    - [ 1003 ] struct packing inconsistent with CPython
    - [ 1052 ] __int__ returning PyLong = ClassCastException mayhem
    - [ 1167 ] random.py in standard library is broken in 2.5beta0
    - [ 1138 ] __file__ reflects original source location, not the pathname of the $py.class file
    - [ 1174 ] NPE on PythonInterpreter.eval()
    - [ 1173 ] undefined sys.prefix breaks initialization
    - [ 1177 ] utf-8 codec isn't?
    - [ 1835099 ] Bug in list.sort()
    - [ 1141 ] Incorrect __import__ calls
    - [ 1780767 ] Fix for [ 1768075 ] %c formats values outside of the
    - [ 1115 ] __lt__ in a derived list produces a StackOverflowError
    - [ 1062 ] Doctest does not work against unicode strings
    - [ 1783868 ] __ge__ or __gt__ of subclass of str --> StackOverflowError
    - [ 1125 ] not valid JAVA_HOME path
    - [ 1777567 ] Type of reflected methods is different for Java and Python
    - [ 513713 ] PyTableCode != PyCode
    - [ 526672 ] inspect not supported
    - [ 1754240 ] Error Message when attempting to bind to an in use Port
    - [ 1159 ] custum number and float: unsupported operand type(s) for *
    - [ 1158 ] compile() fails to recognize initial AST arg
    - [ 1155 ] inet_ntoa missing from socket
    - [ 1150 ] Nested generator expressions do not compile
    - [ 1113 ] Syntax + Compiler Error
    - [ 1157 ] Support pylint
    - [ 1156 ] rfc822.py incompatible with PyFile(java.io.InputStream istream)
    - [ 1128 ] java.lang.String should be mapped to PyUnicode, not PyString
    - [ 1111 ] keyword arguments not supported on __import__
    - [ 1114 ] Compiler Error - null pointer
    - [ 1134 ] Built-in functions should be of type types.BuiltinFunction
    - [ 1075 ] os.rmdir deletes file
    - [ 1136 ] Parsing a module fails if it ends with whitespace but no newline
    - [ 1131 ] repr not 100% CPython compliant
    - [ 1626844 ] fixes for failing binascii unit tests (2.3 branch)
    - [ 1838658 ] 'platform' module is not available
    - [ 1663711 ] 32767 characters is max string constant size
    - [ 1847091 ] del statement doesn't work on builtin modules
    - [ 1768969 ] filter doesn't return passed in subclass type
    - [ 1047 ] xml.dom.pulldom doesn't work
    - [ 1835109 ] Patch for [ 1835098 ] No decimal module available in jython
    - [ 1768970 ] pyget used instead of __getitem__ in __iter__, filter
    - [ 1768968 ] unicode bom isn't recognized to indicate unicode for parsing
    - [ 1785475 ] patch for bug IDs 1768970, 1782565 & 1783868
    - [ 1738411 ] Unable to change function sys.settrace
    - [ 1761111 ] Patch for PEP 292 Simpler String Substitutions
    - [ 1835119 ] 'platform' module is not available in jython
    - [ 1840479 ] coding: utf-8 and PEP 0263?
    - [ 1835098 ] No decimal module available in jython
    - [ 1717492 ] os.path.ismount incompletely implemented
    - [ 1067 ] class / function call behaviour (Jython vs. CPython)
    - [ 1091 ] Interactive Interpreter parser doesn't handle docstrings
    - [ 1022 ] Class definitions aren't provided a __module__ variable
    - [ 1120 ] invalid socket shutdown gives AssertionError, should be "transport endpoint not connected" socket.error
    - [ 1119 ] socket module has no attribute SO_ERROR
    - [ 1081 ] Jython 2.5a1 standalone installer hangs
    - [ 1123 ] Weird "unexpected at this time" error.
    - [ 1070 ] Standalone crashes with ZipException
    - [ 1077 ] Standalone installation fails
    - [ 1094 ] mismatched input class parsing error on "class" attributes of a java object
    - [ 1015 ] unicode string combination with % behaves unexpectedly
    - [ 1758279 ] Java classes exposed as Python classes but have no __module__
    - [ 1116 ] parser NPE on dotted (more than 1) attribute decorators
    - [ 1758325 ] str's formatter doesn't raise TypeError if given wrong type
    - [ 1095 ] AttributeError raised from __getattr__ method are swallowed
    - [ 1106 ] os.getpid() call missing
    - [ 1104 ] subprocess.Popen doesn't inherits os.environ to the spawned processes
    - [ 1041 ] AttributeError raised from descriptors __get__ method are swallowed
    - [ 1869347 ] TypeError while used derived class of long for comparison
    - [ 1072 ] Parsing error in file with white space at the end
    - [ 1045 ] PyBoolean.__tojava__(Object.class) should return a Boolean
    - [ 1044 ] Patch to support for BigIntegers and PyLong on the PostgresqlDataHandler
    - [ 1054 ] Patch: Fastpath for cursor.executemany()
    - [ 1053 ] Better string interpolation with unicode args
    - [ 1804011 ] classes extending dict can't be compared to dict
    - [ 1889394 ] UnicodeDerived's == is broken
    - [ 1060 ] deriveds don't support coerce
    - [ 1650802 ] _csv module
    - [ 1092 ] Parser problems on Django tree
    - [ 1050 ] Don't display banner/prompts when stdin is not a tty
    - [ 1069 ] setuptools: 'NoneType' object has no attribute 'startswith'
    - [ 1093 ] Installer 2.5a1 on MS Windows: Incorrect jar is referred to in bin/jython
    - [ 1605009 ] str subclasses can be used in raise
    - [ 1079 ] twisted.python.threadable module: missing attribute '_RLock'
    - [ 1088 ] Existing .py$class files from Jy2.2 cause error for Jy2.5a
    - [ 1086 ] Handling of """quoted strings""" for 2.5a differs from Jy2.2 and Py2.5
    - [ 1087 ] assert error message at end of Python script differs from Py2.5
    - [ 1082 ] asm parser can't handle PySourceColor module
    - [ 1767742 ] array.array('xx') should throw TypeError, not ValueError
    - [ 1076 ] 2.5a1 jython.bat doesn't work from Windows explorer
    - [ 1059 ] Possible to construct long(None)
    - [ 1873148 ] list.__iadd__ not switching to __radd__ on NotImplemented
    - [ 1056 ] Bad mro() overrides not caught
    - [ 1886758 ] from __future__ import division leaks out of namespace
    - [ 1879935 ] cPython/Jython different os.path.isabs() behavior
    - [ 1879984 ] cPython/Jython different os.path.realpath() behavior
    - [ 1879989 ] cPython/Jython different os.path.abspath() behavior
    - [ 1605006 ] __doc__ descriptor on new style class returned directly
    - [ 1639663 ] Patch for [ 1605006 ] __doc__ descriptor on new style class
    - [ 1803960 ] Attribute Error :- 'slice' object has no attribute 'indice
    - [ 1802863 ] zipfile.is_zipfile never returns False
    - [ 678557 ] cgi parsing of multipart/form-data broken
    - [ 1840038 ] patch for PyUnicode (fixes [ 1782565 ])
    - [ 1754222 ] raising SystemExit in a thread causes jython to quit
    - [ 811908 ] OutOfMemoryError causes exit without a call to a handler
    - [ 654142 ] NPE when converting __dict__ to list
    - [ 515497 ] method instance not unique key in dict
    - [ 718377 ] PyObject.__findattr_ throws NPE
    - [ 753790 ] struct module inconsistent with CPython
    - [ 1009477 ] Python collections should implement java interfaces
    - [ 1599050 ] fileinput os.fstat fix
    - [ 1676293 ] metaclass __init__ dct reference
    - [ 1038 ] Custom KeyErrors raised from __getitem__ are swallowed
    - [ 1039 ] AttributeError message on type instances doesn't match the CPython message
    - [ 1048 ] List Comprehension in finally throws NPE
    - [ 1037 ] float(None) throws AttributeError instead of TypeError
    - [ 1814929 ] Patch for [ 1814904 ] dict.update() doesnt accept arguments
    - [ 1814904 ] dict.update() doent accept the same arguments as constructor
    - [ 947306 ] 2.3a0 bug in weakref.WeakValueDictionary
    - [ 1016 ] Support socket.TCP_NODELAY
    - [ 1033 ] zlib.adler32 computes wrong values
    - [ 1797751 ] patch for :[ 1796272 ] partition and rpartition methods are
    - [ 1796272 ] partition and rpartition methods are missing in jython
    - [ 1040 ] KeyError.__str__ doesn't use repr()
    - [ 1036 ] make Jython set pass (almost) all CPython tests
    - [ 1035 ] set incorrectly raises TypeError when asked for superset/subset on non-set iterables
    - [ 1034 ] can't supply dict() for globals in FunctionType()
    - [ 1782565 ] Mismatch in repr of obj of unicode and subclass of unicode
    - [ 1510227 ] difference between repr() and __repr__()
    - [ 1501932 ] hasattr invokes __getattr__
    - [ 1775263 ] patch for bug [1768979]:hasattr,getattr
    - [ 1768979 ] hasattr, getattr allow unicode identifiers
    - [ 1780153 ] Fix for [ 1768075 ] %c formats values outside of the
    - [ 1768075 ] %c formats values outside of the size of a single char
    - [ 1803425 ] new builtin funcion :- sorted() - a new builtin sorted() act
    - [ 1758282 ] complex missing __coerce__
    - [ 1777684 ] int and long types are missing __coerce__
    - [ 1785415 ] patch for : [ 1777684 ] int and long types are missing __coe
    - [ 1514533 ] PyComplex in branch 2.3
    - [ 1783088 ] patch for :[ 1758282 ] complex missing __coerce__
    - [ 1758284 ] Complex parses complex('1' * 500) as (Infinity+0j)
    - [ 1779428 ] patch for : [ 1758284 ] Complex parses complex('1' * 500) as
    - [ 1671213 ] pickle/cPickle of Sets bug
    - [ 1019 ] Can't change new-style class __name__
    - [ 1013 ] jython crash with command: threading.local()
    - [ 1009 ] Patch to add 'at' to the repr string.
    - [ 1005 ] UDP Socket implicit create and unbound socket timeout
    - [ 1755346 ] imp missing lock_help
    - [ 1758322 ] List mutation during sort doesn't throw a ValueError
    - [ 1006 ] __import__ fromlist doesn't get processed
    - [ 1782548 ] UDP send blocks with reader thread present
    - [ 1895736 ] cleanup os.environ
    - [ 1717491 ] os.path.islink incompletely implemented
    - [ 1718450 ] Patch for os.path.islink bug 1717491
    - [ 1718975 ] Patch for os.path.normcase bug 1648449
    - [ 1648449 ] os.path.normcase broken in Windows
    - [ 1814527 ] patch for [1803425], [1758322], [1785366] and upgraded sort
    - [ 1861985 ] extending java classes from python code fails
    - [ 1871739 ] fix for Import Error statement to match CPython
    - [ 1870039 ] Debugging facility not behaving correctly with threads
    - [ 1757127 ] Jython hangs under PyDev debugger
    - [ 1839038 ] operations returning bools still return 1/0s
    - [ 1861973 ] importing modules from class broken
    - [ 1861974 ] patch for [1861973]. problems loading $py.class files
    - [ 1850722 ] socket.py - ClientCookie and ClientForm
    - [ 1482645 ] More OS recognition
    - [ 1509095 ] Can't open midi sequencer
    - [ 1850207 ] socket._fileobject - AttributeError: 'module' object has no
    - [ 1816103 ] org.python.core.PyDictionary should implement java.util.Map
    - [ 1721204 ] there is no threading.local()
    - [ 1841639 ] Filecmp module is not in jython
    - [ 1842984 ] Py.tojava(PyObject, Class) incorrectly marked deprecated
    - [ 1841445 ] NPE in PythonInterpreter.get(String name, Class javaclass)
    - [ 481404 ] CR removed on reading text on unix
    - [ 1159156 ] codec.open() does not work with different systemstates
    - [ 1261231 ] JButton('\u0F00') not working
    - [ 1674190 ] exec() destroys multibyte string
    - [ 1599900 ] Incorrect usage of String.getBytes()
    - [ 1611604 ] PyFile hand-edited code
    - [ 1839871 ] dict shouldn't call __setitem__ to initialise
    - [ 1816134 ] Issue with Key Comparison in Dicts
    - [ 1818353 ] sliceLength of PySequence returns 0 when step is sys.maxint
    - [ 1791931 ] slice should be a type
    - [ 1812122 ] NullPointerException when rethrowing an exception
    - [ 1814678 ] Lack of some public functions' names in __all__ (javaos.py)
    - [ 1796415 ] javaos.py missing removedirs function
    - [ 1796425 ] javaos.py missing renames function.
    - [ 1838358 ] Improve Resolution in time.clock()
    - [ 1818393 ] why using Deprecated method in PyString?
    - [ 1783692 ] Implementation of tempfile with secure files
    - [ 1755344 ] tempfile missing mkdtemp
    - [ 1817908 ] Broken link for corner icon in html documentation
    - [ 1831710 ] PyFileCloser throws NullPointerException on shutdown
    - [ 1744567 ] Simultaneous read & write on socket FileWrapper causes hang
    - [ 1806980 ] os.path.join ignores empty string
    - [ 1812913 ] File read converts \r to \n
    - [ 1781500 ] Metaclasses don't get passed a '__module__' in attrs
    - [ 1801802 ] JavaImportHelper not thread safe
    - [ 1800378 ] object.__unicode__ should it exist?
    - [ 1768982 ] sys.exc_clear is missing
    - [ 1735774 ] Redirecting stdout/err with os.popen fails if cmd is unicode
    - [ 1763263 ] os.utime(path, None) doesn't work (incl. a patch)
    - [ 1758904 ] I added doc strings for functions in os module (javaos.py).
    - [ 1768074 ] str.replace doesn't handle an empty string to be replaced
    - [ 1799328 ] Unicode string interpolation doesn't work
    - [ 1773865 ] Patch for [1768990] pickle fails on subclasses
    - [ 1768990 ] pickle fails on subclasses of builtin types
    - [ 1782493 ] On cli $ ./jython --version missing java version number
    - [ 1783153 ] Patch: compatibility with Java 1.3 for Jython 2.2
    - [ 1755361 ] file missing 'U' universal newline mode
    - [ 1782856 ] Error in zxJDBC.Timestamp()
    - [ 1767194 ] Wrong namespace in xmllib in 2.2rc3 (patch included)
    - [ 1783803 ] patch for bug [1775893] :in keyword
    - [ 1775893 ] in keyword does not use dict.has_key()
    - [ 1783960 ] can not exclude parts from installation
    - [ 1785638 ] ImportError from zip without source
    - [ 1783554 ] CPython compatible zipimporter
    - [ 1775078 ] Fix binary operations on str/unicode/lists/tuples
    - [ 1781556 ] Support list.extend(iterator), and other sequence fixes
    - [ 1784564 ] Add PyLong.asInt
    - [ 1768984 ] sys.builtin_module_names is missing
    - [ 1768988 ] isinstance, issubclass allow a StackOverflow
    - [ 1291509 ] cPickling bug
    - [ 1758315 ] org.python.modules.operator lacks is and is_not functions
    - [ 1758312 ] date and time objects fail to pickle
    - [ 1758317 ] bool objects fail to pickle

  Incompatible Changes
    - The python.prepath property has been removed; use python.path instead.
    - To implement the Java Map interface, PyDictionary.values now returns a
    Collection instead of a PyList
    - The -E codec command line option (use a different codec when reading from
    the console) has been changed to -C codec
    - import of Python modules does not imply the import of child modules, though
      import of Java packages still does, see email thread with Guido van Rossum, 
      Samuele Pedroni, and Frank Wierzbicki:
      http://www.mailinglistarchive.com/python-dev@python.org/msg07683.html

  New Features
    - PyDictionary now implements Map so it may be passed to any Java function expecting a Map.
    - modjy integrated into core 
    - The interactive interpreter now uses JLine by default
  Ported Modules
    - _ast
    - cmath
    - collections
    - csv
    - filecmp
    - functools
    - hashlib
    - itertools
    - threading.local
    - zipimport

Jython 2.2.2 rc1
  Bugs fixed (new numbering due to move to Roundup)
    - [ 1048 ] List Comprehension in finally throws NPE

  Bugs fixed (old sourceforge numbering)
    - [ 1806980 ] os.path.join ignores empty string
    - [ 1744567 ] Simultaneous read & write on socket FileWrapper causes hang
    - [ 1831710 ] PyFileCloser throws NullPointerException on shutdown
    - [ 1817908 ] Broken link for corner icon in html documentation
    - [ 1850722 ] socket.py - ClientCookie and ClientForm (and urllib2)
    - [ 1841445 ] PythonInterpreter.get(String name, Class javaclass) throws 
    an NPE if name isn't defined
    - [ 1839871 ] dict calls __setitem__ on subclasses in initialization
    - [ 1816134 ] str uses its own __eq__ instead of deferring to subclasses
    - [ 1796425 ] os.renames missing
    - [ 1796415 ] os.removedirs missing
    - [ 1814678 ] os.__all__ missing many functions
    - [ 1812122 ] NullPointerException when rethrowing an exception
    - [ 1830916 ] PyException doesn't store causal Java exception

Jython 2.2.1
  Identical to 2.2.1 rc2

Jython 2.2.1 rc2
  Bugs fixed
    - Python files are parsed using the JVM's default encoding
    - [ 1800378 ] __unicode__ ignored on subclasses of builtin types
    - [ 1801802 ] JavaImportHelper not thread safe
    - python.console.encoding is silently ignored if the JVM doesn't support the given encoding

Jython 2.2.1 rc1
  Bugs fixed
    - Reading and writing on files would run data through the JVM's default charset
    - Include the row number where an exception occured while using a zxJDBC cursor
    - [ 1766527 ] in keyword doesn't work on os.environ
    - [ 1767194 ] xmllib applies default namespace to attributes incorrectly
    - [ 1768074 ] str.replace doesn't handle an empty string to be replaced
    - [ 1775893 ] in keyword does not use dict.has_key()
    - [ 1782493 ] jython --version doesn't show the java version number
    - [ 1782856 ] zxJDBC.Timestamp returns hours in AM/PM not 24 hour time
    - [ 1783960 ] can not exclude parts from text-mode installation
    - [ 1799328 ] string formatting doesn't call __unicode__ on %s in unicode objects 
    - [ 1763263 ] os.utime(path, None) doesn't work (incl. a patch)
    - [ 1758904 ] I added doc strings for functions in os module (javaos.py).
    - [ 1735774 ] Redirecting stdout/err with os.popen fails if cmd is unicode
    - [ 1773865 ] Patch for [1768990] pickle fails on subclasses
    - [ 1783153 ] Patch: compatibility with Java 1.3 for Jython 2.2

Jython 2.2
  Identical to 2.2 rc3
Jython 2.2 rc3
  New Features
    - Added telnetlib from CPython
    - Added cpython_compatible_select to select.  See
    http://wiki.python.org/jython/SelectModule for information on when
    to use it.
    - Several more java.nio exceptions are mapped to their corresponding
    Python error codes when thrown.
  Bugs fixed
    - recv on closed sockets threw an exception instead returning the
    empty string
    -  A PySystemState being garbage collected caused System.out and
    System.in to be closed.  This would cause 'print' to stop working.
    - Closing a FileWrapper on a socket closes its underlying socket
    - Sockets just have their [In|Out]putStreams closed instead of being
    properly shutdown by shutdown()
    - SO_REUSEADDR is reset on sockets from a server socket's accept call 
    causing later binds to the server socket's port to fail.
    - Client sockets that have bind called before connect don't respect 
    SO_REUSEADDR
    - [ 1758838 ] execfile() throws a NullPointerException in the interactive
    console

Jython 2.2 rc2
  Bugs fixed
    - [ 931129 ] jython -jar some-path/test.jar fails
    - [ 1719528 ] -c doesn't put the empty string in sys.path
    - [ 1746957 ] Weird 'uu' prefix for unicode
    - [ 1747092 ] Failed imports should not be "cached"
    - [ 1742770 ] urllib.urlopen('http://inv') -> UnknownHostException
    - [ 1745068 ] select gives confusing message when given blocking sockets
    - [ 1744775 ] umlauts displayed incorrectly in installer
    - timeouts on socket client connects were not being honoured
    - a float could not be passed as milliseconds to select.poll.poll

Jython 2.2 rc1
  New features
    - Completely rewritten socket module and new select module using java.nio 
    which allows the use of SSL and non-blocking sockets.
    - Explicit imports of Java classes like 'from java.net import URL' or 
    'import java.net.URL' work with package scanning disabled.
  Bugs fixed
    - [ 1708080 ] float("1d") -> 1.0 (not ValueError as expected)
    - [ 1661700 ] os.path.abspath raises IOException if drive not accessible
    - [ 1662689 ] os.path.abspath eliminates symlinks
    - [ 1717498 ] os.path.splitdrive does nothing for Windows drives
    - [ 1622207 ] _weakref.ref(o) only works if the argument is hasheable
    - [ 1735864 ] Parser not threadsafe
    - [ 1722306 ] OverflowError in UDP Socket Implementation
    - [ 1348645 ] socket.py send() requires too many arguments
    - [ 998602 ] urllib : https request does not work
    - [ 621180 ] module socket _udpsocket close bug

Jython 2.2 beta2
  New features
    - All functions in __builtin__ are new style functions instead of reflected
      functions
    - Classmethods added to newstyle classes
    - array is a newstyle class
    - org.python.util.JLineConsole provides readline-like functionality with 
      JLine without requiring native readline
  
  Bugs fixed
    - [ 1599012 ] current directory is prepended to entries in sys.path
    - [ 1654484 ] Initializing PyJavaClass for java.lang.OutOfMemory causes a further OutOfMemory problem
    - [ 1661679 ] types.UnicodeType is str
    - [ 1659819 ] Joining unicode items with string doesn't create unicode
    - [ 1603253 ] Thread's setDaemon setting does not work
    - types module uses newstyle classes
    - [ 1671134 ] '%s' % u'x' returns str object
    - [ 1672800 ] __import__('module', None) raises AttributeError
    - [ 1576036 ] Fix: SyspathJavaLoader file reader causes importerror
    - [ 1605847 ] co_filename set in bytecode doesn't match __file__
    - [ 1603312 ] subclasses of int raise a TypeError when given large value
    - [ 1603315 ] str missing object keyword arg
    - [ 1603747 ] Multiple InteractiveInterpreter share same setErr/Out
    - [ 1619040 ] dict.fromkeys() should take iterable
    - [ 1658647 ] type(x) calls x.__class__.__init__
    - [ 1699556 ] SAXException descends from Java's Exception instead of Python's
    - [ 1603686 ] Unmarshaling long-error
    - [ 1230674 ] eval with from future does not work through import
    - [ 663592 ] Problems calling an overriden class in the constructor
    - [ 448398 ] open('test.txt', 'w').write('test') fails
    - [ 1671373 ] A "$_PyInner.class" file in a package causes import to fail
    - [ 1671431 ] dir function does not work with database connection object
    - [ 1713513 ] os.environ fails in Windows Vista JDK 1.6_01
  Patches applied
    - [ 1681774 ] str.decode, unicode.encode and str(u'') fixes
    - [ 1682423 ] Convert PyModule to a new-style class
    - [ 1682498 ] Fix int(None) raising an AttributeError
    - [ 1684172 ] Changes to make compileall work
    - [ 1628469 ] fixes for failing builtin tests

  
Jython 2.2 beta1
  New features
    - much improved support for __unicode__ especially in the parser (u"string" and
        friends now result in a PyUnicode object)
    - added datetime support using the pure python datetime.py from cpython non-dist.
    - new-style classes and their instances are Java serializable
    - most new-style builtin types can be pickleds
    - __slots__ for new-style classes
    - xml modules from pyxml readded
    - comparison operations between subclasses of
        builtin types tries the subclass first even if it's on the right side 
  Bugs fixed.
    - Modules that throw exceptions while being imported aren't left
       in sys.modules
    - Don't allow sys.recursionlimit to be set below 0
    - [ 1533624 ] NPE thrown building traceback for a call that jumps
       threads
    - [ 1531644 ] import * makes java exception uncatchable
    - [1243049, 1218089] Can't subclass builtin types in 2.2a1
    - [1256506] Importing directory module with 12+ char name fails
    - [1512745] Allow arbitrary precision for formatted strings,
        but only 250 chars for decimal, integer and long
    - [1506749] Instance __dict__ are unassignable
    - [1599004] several fixes to get the sha module up to speed
    - [1616493] unicode objects can't be passed to os.path
        methods
    - [ 979157 ] Stack traces untrimmed
    - [ 1299032 ] os.getenv out of sync with cpython
    - [ 738951 ] jython slice behavior differs from python in __getattr__
    - [ 610576 ] Impl of abstract method not found
    - [ 1374088 ] keyword args to dict() constructor ignored
    - [ 730082 ] new can't create unbound methods
    - [ 1382581 ] double(s) read inaccurately from database
    - [ 1603312 ] subclasses of int raise a TypeError when given large
       value
    - [1465476] bad parenthesis nesting terminates interpreter
    - [ 1227282 ] Deadlock between PythonTraceFunction.safeCall() and
       imp.import
    - [ 1421812 ] Jython 2.2a and 2.1 imports directories as modules
    - [ 480017 ] Proxy super classes are loaded from syspath, not the
       proxy's classpath
    - [ 628315 ] problem with Java synchronized lists
    - [ 1284344 ] __file__ compiled into .py.class file
    - [ 610576 ] Impl of abstract method not found
  Patches applied.
    - [906256] Follow spec for read modes of open()
    - [868514] yield in finally block -- yield in nested try:except:
    - [1542997] Only evaluate the second expression in an assert
        if the first expression is false
    - [1612711]: add iterkeys, itervalues and iteritems to
        PyStringMap
    - [ 1267425 ] make cStringIO work with gzip.py
    - [ 1361317 ] __set__ failing on PyProperty
    

17-jul-2005 Jython 2.2 alpha1

  New features
   - Integrated patch (by Aleks Totic) that allows to use the Python parser
     outside of Jython. PythonGrammar grows two constructors, one of which 
     _must_ be used:
        PythonGrammar(CharStream stream,IParserHost host)
        PythonGrammar(PythonGrammarTokenManager tm, IParserHost host)
     They both takes an impl of org.python.parser.IParserHost to which 
     literal building is delegated. org.python.core.parser contains the
     source of the impl used by Jython.
   - New-style classes
   - PEP 302 implementation
   - Java collections integration
    - finished long/int unification -- PyObject.__int__() now returns a
      PyObject (which could be a PyInteger or a PyLong).
    - dict and list conform to CPython 2.3 behaviors (such as the 3 arg 
        list.index()).
    - new-style conversion of tuple, float, file and str.
    - Preliminary work on a unicode type.
    - Imported tempfile.py and userlist.py from CPython 2.3 and applied some
        small adjustments to get tests to pass.
    - Reworked message construction for TypeError exceptions
      (such as the exceptions generated from operations like [] + "").

31-jul-2003 Jython 2.2 alpha0

  New features
   - Iterators (pep-234).
   - Changing the Division Operator (pep-238)
   - Implemented a new compiler AST.
   - Quitting (Ctrl-Z/D) Jython in interactive mode will force the running JVM
     to exit, even if there are non-daemon threads (e.g. AWT), this is likely 
     the expected behavior.  The behavior for (non-interactive) scripts is 
     unchanged and still matches that of Java programs.
   - OutOfMemoryError can be caught, also matching MemoryError, that means
     that a caught PyException.value.__tojava__(Throwable.class)
     can potentially be a OutOfMemoryError instance. This is different from
     the old aborting behavior (System.exit was called) [change needed to pass
     a test in CPython test_b1].
          
  Bug fixes.
   - Renamed the use of the java1.4 reserved words 'assert'.
   - [ #222805 ] multi-line statements in the JPython interpreter
   - [ #495866 ] need dynamic scale for BigDecimal
   - [ #499973 ] isql.Prompt can't be written to stdout.
   - [ #508111 ] jythonc generates invalid statements
   - [ #511493 ] jreload truncates large class files
   - [ #515894 ] Behaviour of "+=" stm. is different from
   - [ #517237 ] Binary ops with int and long fail
   - [ #521704 ] no errno module
   - [ #522423 ] cStringIO has no reset() method
   - [ #522558 ] list() is broken 
   - [ #522828 ] struct.pack('>NNs', v) fails for NN > 20
   - [ #529242 ] Python singletons deserialization bug
   - [ #532747 ] for i in iter(d)
   - [ #533354 ] bug in xml.dom.minidom.parseString
   - [ #533541 ] send() on _udpsocket fails
   - [ #544891 ] problems with socket.py
   - [ #545235 ] unexpected match with re
   - [ #549107 ] .__doc__ doesn't work in jython
   - [ #562943 ] os.path.getmtime misbehaves on nonfile
   - [ #567844 ] list() does not make a shallow copy
   - [ #572769 ] Blank input lines break readline console
   - [ #573784 ] popen does not work
   - [ #573791 ] os.system partly  broken
   - [ #575110 ] Multiple for's on Collection broken
   - [ #577395 ] Outer finally not executed at return
   - [ #581785 ] bug in 4DOM
   - [ #582618 ] Case insensitive re.match fails
   - [ #608628 ] long(java.math.BigInteger) does not work
   - [ #609505 ] SQLWarning tuples not populated
   - [ #620978 ] Variable default for Options.caseok
   - [ #625364 ] sys.last_traceback not set?   
   - [ #631017 ] Private fields mismangled
   - [ #631035 ] Negative repeat cause java exception.
   - [ #631430 ] read(-1) uses wrong fileposition.
   - [ #636381 ] Match Error for +? pattern element
   - [ #654863 ] string.split behaves differently
   - [ #668194 ] broken non greedy regular expressions
 
31-dec-2001 Jython 2.1 final

  Bug fixes.
   - [ #493359 ] Installer should include <EXIT> button
   - [ #495602 ] os.path.dirname() can result in an NPE
   - [ #495604 ] imp.find_module fails when None is 2 arg

21-dec-2001 Jython 2.1 beta 2

  New features.
   - support for callproc() in zxJDBC is now available for most simple
     stored procedure calls.

  Bug fixes.
   - [ #451552 ] case insensitivity on import causes prob
   - [ #456926 ] PackageManager doesn't work correctly
   - [ #484949 ] __import__(_) does unwanted rel search
   - [ #488632 ] -c sys.argv diff
   - [ #489168 ] Parse error, java traceback
   - [ #489836 ] Private names is not mangled
   - [ #490157 ] string.splitlines() - incorrectly splits
   - [ #490230 ] NotImplemented not implemented
   - [ #490961 ] PyFile.java requires JDK 1.2
   - [ #490962 ] Typo in PyFile.java
   - [ #490963 ] Please update ReadlineConsole.java
   - [ #494514 ] Python object not gc()'d
   - [ #495458 ] multi level import from .zip file.
   - [ #495870 ] zxJDBC now only prepares statements with params.

03-dec-2001 Jython 2.1 beta 1

  New features.
   - The weakref module is now available.
   - The sys.exitfunc hook is called on exit and the sys.excepthook
     is called when an exception occur.
   - A CPython compatible xreadlines module.
   - Support for os.environ and os.system() on common platforms.
   - Includes zxJDBC for Python DB API 2.0 compatibility.

  Bug fixes.
   - [ #438297 ] SimpleHTTPServer does not work
   - [ #440660 ] using nested java cls @ level >2 fails
   - [ #448485 ] Tuple unpacking raises KeyError
   - [ #448523 ] Support "ASCII" as builtin codec.
   - [ #449316 ] ArrayList()[0] should raise IndexError
   - [ #449956 ] jythonc 2.1a3 --package problem
   - [ #450938 ] time module requires JDK 1.4
   - [ #451746 ] jythonc --deep pjy$packages problem
   - [ #452526 ] traceback lineno is the except line
   - [ #452947 ] Class of innerclass inst <> innerclas
   - [ #453301 ] jythonc --compileropts on Windows
   - [ #457614 ] pls change &copyright; to (c) in sources
   - [ #458945 ] Missing 'lastindex' on match objects
   - [ #462280 ] builtin method as a class variable
   - [ #467826 ] SHA digest() method doesn't work
   - [ #473676 ] cStringIO bug
   - [ #475445 ] incompatibility with python
   - [ #475666 ] __nonzero__ exceptions must be ignored
   - [ #476580 ] 'del obj.non_member' : wrong exception
   - [ #476772 ] shutdowns in jython / atexit
   - [ #477608 ] os.path.getmtime() missing
   - [ #477768 ] ord([123]) 21a3
   - [ #477793 ] os.utime() is missing.
   - [ #480373 ] Can't find _PyInner with classloader.
   - [ #480390 ] main() does not throw exceptions
   - [ #484181 ] command line args in dos
   - [ #485558 ] Synchronization bug in sys.initialize.
   - [ #485968 ] cStringIO.softspace is not assignable.

29-jul-2001 Jython 2.1 alpha 3

  New features.
   - A settable console encoding will allow windows users to enter
     national characters at the command prompt.
   - Non-public classes are available when respectJavaAccessibility is false
   - The names of zip- and jarfiles can be added to sys.path.

  Bug fixes.
   - The standard python library files are from CPython-2.1.1
   - A complete list of fixed bugs can be found on SF:
        http://sourceforge.net/tracker/?group_id=12867&atid=112867
     Select Status=Any and Group=Fixed in 2.1a3

18-jul-2001 Jython 2.1 alpha 2

  New features.
   - Added ReadlineConsole class. This class will make it a lot easier
     to integrate Bablok's readline support.
   - Display Hook for Interactive Use (pep-0217)
   - Added zlib, gzip and zipfile modules.
   - Added nested scope to jythonc (pep-0227).

  Bug fixes.
   - Fixed obscure __import__ error message #437800
   - Prevent a NPE during import when running with a security manager
   - Fixed multi-level Java method overriding #222819.
   - Fix for dependency problem with jythonc. #415933
   - Fix a lost syntax error when auto importing submodules.
   - Use quotes around classpath, but only for win+jdk1.1.
   - Find the complete list of fixed bug on SF:
        http://sourceforge.net/tracker/?group_id=12867&atid=112867
     Select Status=Any and Group=Fixed in 2.1a2


14-mar-2001 Jython 2.1 alpha 1

  New features.
   - Improve speed when indexing a string and iterating over a string
     in a for loop.
   - Reworked coercing model (pep-0208)
   - Added {}.popitem().
   - Improved speed for python files by buffering the RandomAccessFile.
   - Added function attributes (pep-0232)
   - Rich comparison (pep-0207)
   - Updated cPickle to handle CPython compatible unicode strings.
   - Updated sre to CPython-2.1a1
   - Added the "new" module
   - Added a PyServlet class to the util package.
   - Warning framework (pep-0230).
   - Added sys.add_classdir and sys.add_extdir.
   - Added nested scope to the interpreter (pep-0227).

  Bug fixes.
   - Allow self referencing adapters to be collected when using weak
     tables.
   - Added workaround for a reader bug in MRJ22Jitc.01.
   - Fixes #127340 where serializable parameter received a PyObject
     instead of the wrapped java object.
   - Include a LineNumberTable in the compiled class files.
   - Fixed a java version test bug in the installer.
   - Added workaround for class initialization bug in MRJ2.2.4
   - Added support for three argument getattr() calls.

17-Jan-2001 Jython 2.0 final release

  Bug fixes.
   - Install the correct image for the local documention.
   - Added os.linesep field.

15-Jan-2001 Jython 2.0 release candidate 1

  New features
   - Experimental support for reloading java packages. Thanks to
     Samuele Pedroni for all his work on the Jython/Java integration.

  Bug fixes.
   - Prevent a NPE when a .jar on the classpath is corrupt. Instead
     a message with the original IOException is printed.

10-Jan-2001 Jython 2.0 beta 2

  New features
   - Added socket.getfqdn(). Thanks to Brian Zimmer for the patch.

  Bug fixes.
   - Fixed innerclass names with '$' #127200
   - Fixed a bug where final methods were overriden in proxy #127201.
   - Fixed a bug in exec which allow a fileobject to be passed in.
     Thanks to Brian Zimmer for the patch.

31-Dec-2000 Jython 2.0 beta 1

  New features
    - Installer logo by Ivan Kougaenko. The logo content is still
      open, so submit you suggestions.
    - The default packages selected in the installer are now better
      attuned to the normal user (as opposed to the jython devers).

  Bug fixes.
    - Fixed a NPE when a class is defined in non-module namespace.
    - Fixed a compilation problem when using JDK1.2.x
    - The installer now creates a useable Uninstall.class.

25-Dec-2000 Jython 2.0 alpha 3

  Bug fixes.
    - Fixed a bug that caused Infinite recursion in subpackage
      import
    - Fixed conversion error when a long is converted to a java double.
    - Fixed a bug where an attribute in a package __init__.py would
      hide a submodule.
    - Fixed missing quotes around the path to java.exe in jython.bat
      for windows.
    - Include missing re.py in installer.
    - Added threading and atexit modules from CPython2.0.

17-Dec-2000 Jython 2.0 alpha 2

  New features.
    - Added -v (verbose) option to jython command. It will trace
      import statements. Use three -v's for maximum information.
    - Added new registry option python.options.internalTablesImpl
      which is a list of choices (':' separated) for internal
      tables implementations. These tables contain the mapping of
      classes to PyJavaClasses.
      Long running applications that unloads classes can avoid a
      memory leak by setting the property to "weak" or "soft".
      That will use a table implementation which use weak or soft
      refrences.
    - Use a SecureClassLoader for loading compiled python modules.
      This should allow jython to be used with the java plugin and
      its fine grained security.

  CPython-2.0 compatibility
    - Added support for formatting of long values in "%d %x %X %o".
      The support does not match CPython2.0 exactly, but matches
      what CPython2.1 will do.
    - The \x escape will only eat two hex characters and will
      always create a character with values < 256. Use the \u
      escape for high-byte values.
    - A ucnhash module to support the \n{name} escape.

  Backward incompatibility:
    - The python.path property is appended to sys.path instead of
      being inserted at position 1 in sys.path.

  Bug fixes.
    - Package relative import works in jythonc, at least when the dotted
      package name match the directory structure.
    - Fixed oct(0) to return "0"
    - Added a os.__file__ attribute. CPython's site.py expects that.
    - Fixed a exception when calling int("0", 16)
    - Delay closing a socket until all sock.makefile() files are closed.
    - Avoided a duplicate call to Class.getMethods(). This will improve
      performance.
    - Allow from import * to modify the locals in a function (bug 122834).
    - Classes with the same name do no longer clash (bug 122820).
    - Avoid a memory leak where many threads get started and stopped. The
      fix only works on java2.

26-Nov-2000 Jython 2.0 alpha 1

  New features.
    - Integrate the free ORO regular expression matcher from the apache
      project.

  CPython2.0 compatibility, including
    - List comprehension.
    - Extended call syntax.
    - Extended print statement
    - Augmented assignment.
    - Unicode support libraries and codecs.
    - sre unicode regular expression.

  Some backward incompatibility is introduced:
    - The user configuration file is now called <user.home>/.jython
    - Text files will pass data read and written through the default
      codecs for the JVM. Binary files will write only the lower eight
      bits of each unicode character.
    - arrays passed to java code will no longer autocoerce just
      because the elements can be autocoerced.
    - The precedence of java loading have changed. Now the sys.path
      is searched for python modules before the CLASSPATH and sys.path
      is searched for java class and java packages.
    - The builtin exceptions are always classbased. -X is disable.
      User exception can still be strings.

  Bug fixes.
    - Many, including the errata.
    - Now the content of a java package is the union of the content of all
      locations with the corresponding valid hierarchical name
      from dirs and jars of CLASSPATH (and sys.path for dirs); i.e.
      from jpkg import * works for jpkg in a dir too.

  Improved CPython 2.0 compatibility
    - codecs module
    - sha module.

26-Jan-2000 JPython 1.1 final released

  - Only one small CPython compatibility patch to os.mkdir() and
    os.makedirs() -- optional `mode' argument, which is ignored.

21-Jan-2000 JPython 1.1 release candidate 1 released

  New JPython features and bug fixes
    - Race conditions when creating multiple PythonInterpreter objects
      in an embedded multithreaded Java application have been fixed.
    - Recursive print of a module's namespace no longer overflows the
      JVM stack.
    - Fixed backslashing of quotes inside triple quoted strings (Finn
      Bock).
    - Fixes to read(int) method on file objects, which used to return
      the empty string before EOF was seen.
    - Class-based exceptions are used in frozen (jpythonc) modules.
    - Duplicate argument names in a function definition raise the
      appropriate SyntaxError.
    - os.path.getsize() has been added.
    - mutability of tuples under some situations has been fixed.
    - dictionary insertion order affecting dictionary equality has
      been fixed (Finn Bock).
    - Using the --package option with jpythonc has been fixed.

  Improved CPython 1.5.2 compatibility
    - optional sizehint argument implemented for readlines() method on
      file objects.
    - Better compatibility in %g formatting of floats.
    - sys.stdout.softspace is now writeable.
    - re.VERBOSE/re.X flags are implemented.
    - traceback object's reprs are CPython conformant.
    - In module os, os.error is equivalent to the builtin OSError.
      Also, listdir(), mkdir(), makedirs(), remove(), rename(), and
      rmdir() raise OSError directly.
    - os.stat() raises an OSError if the file is missing.

28-Oct-1999 JPython 1.1beta4 released

  New JPython features and bug fixes
    - fixed a bug related to loading anonymous inner classes (PR#201).
      This is an experimental patch.  See registry file for entry
      python.options.extendedClassLoader
    - fixed Java exceptions when calling apply() with a bogus 3rd
      argument (PR#208)
    - fixed a 1.1beta3 problem with method objects having their
      im_self mysteriously changed out from under them (PR#186).
    - fixed problems with Python classes being deeply derived from
      Java classes and interfaces (PR#178, PR#195).
    - Improved memory footprint when using exec().
    - Dead threads are now reaped from thread state cache (Drew
      Morrissey).
    - Tuples, dictionaries, and strings now use fast method lookup
      mechanism.

  Improved CPython 1.5.2 compatibility
    - md5 module supported (no need to download anything extra)
    - dir() on function objects now returns a list containing __doc__,
      func_doc, __namme__, func_name, func_globals, func_defaults,
      func_code.  __doc__/func_doc is writable (but not func_defaults
      and func_code, which are writable in CPython). (PR#192)
    - dir() on code objects returns a list containing co_name,
      co_argcount, co_varnames, co_filename, co_firstlineno, co_flags.
      Not supported: co_nlocals, co_code, co_consts, co_names,
      co_lnotab, co_stacksize.  All attributes are read-only.
    - dir() on method objects returns a list containing im_self,
      im_func, im_class, __doc__, __name__.  These attributes are
      read-only.

22-Sep-1999 JPython 1.1beta3 released

  New JPython features and bug fixes

    - JPython can now optionally access non-public members of Java
      classes.  By setting the registry entry
      python.security.respectJavaAccessibility=false, JPython can
      access private, package-private, and protected fields, methods,
      and constructors.  By default, normal Java access rules are
      followed, i.e. only public members can be accessed.  This
      feature only works if running with Java 1.2.  Thanks to Tony
      Plate for his initial implementation.
    - A new framework for looking up the methods for builtin types has
      been enabled.  This can speed up method calls by a factor of 2.
      The feature is currently experimental and has only been
      implemented for list objects, but will be implemented for other
      builtin objects for the next release.
    - Some workarounds for weird JIT bugs have been added, but this
      may not fix all problems related to running JPython under JVMs
      with JIT enabled.
    - A wrapper for a free md5 builtin module is included, although
      the md5 implementation is not.  See the comment in
      org/python/modules/MD5Module.java for details.
    - New semantics for registry key python.modules.builtin (and
      correspondingly the org/python/modules/Setup.java file).

  Improved CPython 1.5.2 compatibility

    - sys.modules['__builtin__'] and "import __builtin__" has been
      fixed.
    - Builtin methods and functions now have the standard __name__,
      __doc__, __self__, and __members__ attributes.
    - Dictionaries and lists now have a __methods__ attribute, and
      dir({}) or dir([]) return the list of members.
    - repr(8to16bitstring) now prints standard octal escapes for 8bit
      characters.  It still prints hex escapes for 16bit characters.
    - Added abspath() to os.path (i.e. javapath)
    - Code objects now have a co_flags attribute
    - Frame objects now have f_trace attribute, and dir(frame) works
    - None() now raises a TypeError
    - tuple(somelist) immutability patch
    - re match objects now have groupdict() method
    - Finn Bock patch for setting of a module's __name__ after reload

16-Jun-1999 JPython 1.1beta2 released

    - Updates and bug fixes to jpythonc tool.  New registry entries
      python.jpythonc.compiler, python.jpythonc.classpath, and
      python.jpythonc.compileropts.  getopt style long/short option
      names (old options are deprecated).  New -J/--compileropts
      option.
    - syncing string object methods with experimental CPython 1.6
      string methods.  This includes new optional arguments on
      startswith() and endswith() and the moving of join() to a method
      of the separator string.
    - Many other bug fixes and CPython syncs

04-Jun-1999 JPython 1.1beta1 released

  Highlights of changes since JPython 1.0.3

    - New and improved jpythonc tool by Jim Hugunin
    - New modules contributed by Finn Bock: cStringIO, cPickle,
      struct, binascii
    - New module synchronize, equivalent to Java's synchronized
      keyword
    - Operator module now complete
    - sys.add_package() no longer necessary, "import java.lang" just works
    - Class-based standard exceptions (w/ support for -X option)
    - super__ methods are deprecated, use regular Python style
    - time.strftime() added
    - Java 1.2 style collections support
    - Multiple interpreter states
    - Most CPython 1.5.2 features have been implemented
    - String objects now have methods -- expected CPython 1.6 feature
    - Improved performance
    - Java inner class support
    - keywords are allowed in some locations (e.g. as attribute names)
    - New license
    - bug fixes




Local Variables:
mode: indented-text
indent-tabs-mode: nil
End:<|MERGE_RESOLUTION|>--- conflicted
+++ resolved
@@ -2,12 +2,9 @@
 
 Jython 2.7a3
   Bugs Fixed
-<<<<<<< HEAD
     - [ 1309 ] Server sockets do not support client options and propagate them to 'accept'ed client sockets.
     - [ 1951 ] Bytecode Interpreter stack optimization for larger arguments
-=======
     - [ 1894 ] bytearray does not support '+' or .join()
->>>>>>> 52fee2d4
     - [ 1921 ] compiler module broken in Jython 2.7 
     - [ 1920 ] Backport CO_FUTURE_PRINT_FUNCTION to Lib/compiler/pycodegen.py
     - [ 1914 ] Float formatting broken in many non-English locales in Jython 2.7
@@ -20,12 +17,9 @@
     - [ 1913 ] Support short -W options
     - [ 1897 ] 2.7.0ax only has partial ssl support
     - array_class in jarray module returns the "Array of a type" class
-<<<<<<< HEAD
-=======
   New Features
     - bytearray complete
     - a buffer API
->>>>>>> 52fee2d4
 
 Jython 2.7a2
     - [ 1892 ] site-packages is not in sys.path
@@ -33,13 +27,10 @@
 Jython 2.7a1
   Bugs Fixed
     - [ 1880 ] Sha 224 library not present in Jython
-<<<<<<< HEAD
 
 Jython 2.5.3rc1
     - [ 1952 ] __import__(): Handling of non-dict globals argument incompatible with CPython
     - [ 1900 ] Python imports from Java cause some Python imports to fail
-=======
->>>>>>> 52fee2d4
 
 Jython 2.5.3b3
   Bugs Fixed
