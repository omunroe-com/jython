--- conflicted
+++ resolved
@@ -1,10 +1,6 @@
 Jython NEWS
 
-<<<<<<< HEAD
-Jython 2.6a1
-=======
-Jython 2.5.3b1
->>>>>>> a10ae87e
+Jython 2.5b1
   Bugs Fixed
     - [ 1835 ] s/occured/occurred/ :)
     - [ 1727 ] Error in Jython 2.5.2 with os.stat and varargs
