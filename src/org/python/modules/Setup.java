// Copyright (c) Corporation for National Research Initiatives
package org.python.modules;

// This is sort of analogous to CPython's Modules/Setup file.  Use this to
// specify additional builtin modules.

public class Setup
{
    // Each element of this array is a string naming a builtin module to
    // add to the system.  The string has the following allowable forms:
    //
    // name
    //     The module name is `name' and the class name is
    //     org.python.modules.name
    //
    // name:class
    //     The module name is `name' and the class name is `class' where
    //     class must be a fully qualified Java class name
    //
    // name:null
    //     The module `name' is removed from the list of builtin modules
    //
    // That isn't very useful here, but you can add additional builtin
    // modules by editing the Jython registry file.  See the property
    // python.modules.builtin for details.

    public static String[] builtinModules = {
        "jarray",
        "math",
        "thread:org.python.modules.thread.thread",
        "operator",
        "time:org.python.modules.time.Time",
        "_py_compile",
        "_sre",
        "synchronize",
        "cPickle",
        "cStringIO",
        "struct",
        "binascii",
        "exceptions:org.python.core.exceptions",
        "_codecs",
        "imp",
        "ucnhash",
        "_jython",
        "_new:org.python.modules._newmodule",
        "_weakref:org.python.modules._weakref.WeakrefModule",
<<<<<<< HEAD
        "xreadlines",
=======
>>>>>>> ec877f9b
        "errno",
        "array:org.python.modules.ArrayModule",
        "_random:org.python.modules.random.RandomModule",
        "cmath",
        "itertools",
        "zipimport:org.python.modules.zipimport.zipimport",
        "collections:org.python.modules.collections.Collections",
        "gc",
        "_hashlib",
        "_functools:org.python.modules._functools._functools",
        "_csv:org.python.modules._csv._csv",
        "_systemrestart"
    };
}<|MERGE_RESOLUTION|>--- conflicted
+++ resolved
@@ -44,10 +44,6 @@
         "_jython",
         "_new:org.python.modules._newmodule",
         "_weakref:org.python.modules._weakref.WeakrefModule",
-<<<<<<< HEAD
-        "xreadlines",
-=======
->>>>>>> ec877f9b
         "errno",
         "array:org.python.modules.ArrayModule",
         "_random:org.python.modules.random.RandomModule",
