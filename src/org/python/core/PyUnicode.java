package org.python.core;

import java.util.Collection;
import java.util.Collections;
import java.util.Iterator;
import java.util.LinkedList;
import java.util.List;
import java.util.Set;

import org.python.expose.ExposedMethod;
import org.python.expose.ExposedNew;
import org.python.expose.ExposedType;
import org.python.expose.MethodType;
import org.python.modules._codecs;
import org.python.util.Generic;

/**
 * a builtin python unicode string.
 */
@ExposedType(name = "unicode", base = PyBaseString.class, doc = BuiltinDocs.unicode_doc)
public class PyUnicode extends PyString implements Iterable {

    private enum Plane {

        UNKNOWN, BASIC, ASTRAL
    }
    private volatile Plane plane = Plane.UNKNOWN;
    private volatile int codePointCount = -1;
    public static final PyType TYPE = PyType.fromClass(PyUnicode.class);

    // for PyJavaClass.init()
    public PyUnicode() {
        this(TYPE, "");
    }

    public PyUnicode(String string) {
        this(TYPE, string);
    }

    public PyUnicode(String string, boolean isBasic) {
        this(TYPE, string);
        plane = isBasic ? Plane.BASIC : Plane.UNKNOWN;
    }

    public PyUnicode(PyType subtype, String string) {
        super(subtype, string);
    }

    public PyUnicode(PyString pystring) {
        this(TYPE, pystring);
    }

    public PyUnicode(PyType subtype, PyString pystring) {
        this(subtype, pystring instanceof PyUnicode ? pystring.string : pystring.decode().toString());
    }

<<<<<<< HEAD
        }
        dict.__setitem__("__eq__",new PyMethodDescr("__eq__",PyUnicode.class,1,1,new exposed___eq__(null,null)));
        class exposed___add__ extends PyBuiltinMethodNarrow {

            exposed___add__(PyObject self,PyBuiltinFunction.Info info) {
                super(self,info);
            }

            public PyBuiltinFunction bind(PyObject self) {
                return new exposed___add__(self,info);
            }

            public PyObject __call__(PyObject arg0) {
                PyObject ret=((PyUnicode)self).unicode___add__(arg0);
                if (ret==null)
                    return Py.NotImplemented;
                return ret;
            }
=======
    public PyUnicode(char c) {
        this(TYPE, String.valueOf(c));
    }

    public PyUnicode(int codepoint) {
        this(TYPE, new String(new int[]{codepoint}, 0, 1));
    }

    public PyUnicode(int[] codepoints) {
        this(new String(codepoints, 0, codepoints.length));
    }

    PyUnicode(StringBuilder buffer) {
        this(TYPE, new String(buffer));
    }
>>>>>>> a19c0206

    private static StringBuilder fromCodePoints(Iterator<Integer> iter) {
        StringBuilder buffer = new StringBuilder();
        while (iter.hasNext()) {
            buffer.appendCodePoint(iter.next());
        }
<<<<<<< HEAD
        dict.__setitem__("__add__",new PyMethodDescr("__add__",PyUnicode.class,1,1,new exposed___add__(null,null)));
        class exposed___mul__ extends PyBuiltinMethodNarrow {

            exposed___mul__(PyObject self,PyBuiltinFunction.Info info) {
                super(self,info);
            }

            public PyBuiltinFunction bind(PyObject self) {
                return new exposed___mul__(self,info);
            }

            public PyObject __call__(PyObject arg0) {
                PyObject ret=((PyUnicode)self).unicode___mul__(arg0);
                if (ret==null)
                    return Py.NotImplemented;
                return ret;
            }

        }
        dict.__setitem__("__mul__",new PyMethodDescr("__mul__",PyUnicode.class,1,1,new exposed___mul__(null,null)));
        class exposed___rmul__ extends PyBuiltinMethodNarrow {

            exposed___rmul__(PyObject self,PyBuiltinFunction.Info info) {
                super(self,info);
            }

            public PyBuiltinFunction bind(PyObject self) {
                return new exposed___rmul__(self,info);
            }

            public PyObject __call__(PyObject arg0) {
                PyObject ret=((PyUnicode)self).unicode___rmul__(arg0);
                if (ret==null)
                    return Py.NotImplemented;
                return ret;
            }
=======
        return buffer;
    }

    public PyUnicode(Iterator<Integer> iter) {
        this(fromCodePoints(iter));
    }

    public PyUnicode(Collection<Integer> ucs4) {
        this(ucs4.iterator());
    }
>>>>>>> a19c0206

    @Override
    public int[] toCodePoints() {
        int n = getCodePointCount();
        int[] codePoints = new int[n];
        int i = 0;
        for (Iterator<Integer> iter = newSubsequenceIterator(); iter.hasNext(); i++) {
            codePoints[i] = iter.next();
        }
<<<<<<< HEAD
        dict.__setitem__("__rmul__",new PyMethodDescr("__rmul__",PyUnicode.class,1,1,new exposed___rmul__(null,null)));
        class exposed___mod__ extends PyBuiltinMethodNarrow {

            exposed___mod__(PyObject self,PyBuiltinFunction.Info info) {
                super(self,info);
            }

            public PyBuiltinFunction bind(PyObject self) {
                return new exposed___mod__(self,info);
            }

            public PyObject __call__(PyObject arg0) {
                PyObject ret=((PyUnicode)self).unicode___mod__(arg0);
                if (ret==null)
                    return Py.NotImplemented;
                return ret;
            }
=======
        return codePoints;
    }
>>>>>>> a19c0206

    // modified to know something about codepoints; we just need to return the
    // corresponding substring; darn UTF16!
    // TODO: we could avoid doing this unnecessary copy
    @Override
    public String substring(int start, int end) {
        if (isBasicPlane()) {
            return super.substring(start, end);
        }
<<<<<<< HEAD
        dict.__setitem__("__mod__",new PyMethodDescr("__mod__",PyUnicode.class,1,1,new exposed___mod__(null,null)));
        class exposed___getitem__ extends PyBuiltinMethodNarrow {

            exposed___getitem__(PyObject self,PyBuiltinFunction.Info info) {
                super(self,info);
            }

            public PyBuiltinFunction bind(PyObject self) {
                return new exposed___getitem__(self,info);
            }

            public PyObject __call__(PyObject arg0) {
                PyObject ret=((PyUnicode)self).seq___finditem__(arg0);
                if (ret==null) {
                    throw Py.IndexError("index out of range: "+arg0);
                }
                return ret;
            }
=======
        return new PyUnicode(newSubsequenceIterator(start, end, 1)).getString();
    }

    /**
     * Creates a PyUnicode from an already interned String. Just means it won't
     * be reinterned if used in a place that requires interned Strings.
     */
    public static PyUnicode fromInterned(String interned) {
        PyUnicode uni = new PyUnicode(TYPE, interned);
        uni.interned = true;
        return uni;
    }
>>>>>>> a19c0206

    public boolean isBasicPlane() {
        if (plane == Plane.BASIC) {
            return true;
        } else if (plane == Plane.UNKNOWN) {
            plane = (getString().length() == getCodePointCount()) ? Plane.BASIC : Plane.ASTRAL;
        }
<<<<<<< HEAD
        dict.__setitem__("__getitem__",new PyMethodDescr("__getitem__",PyUnicode.class,1,1,new exposed___getitem__(null,null)));
        class exposed___getslice__ extends PyBuiltinMethodNarrow {

            exposed___getslice__(PyObject self,PyBuiltinFunction.Info info) {
                super(self,info);
            }

            public PyBuiltinFunction bind(PyObject self) {
                return new exposed___getslice__(self,info);
            }

            public PyObject __call__(PyObject arg0,PyObject arg1,PyObject arg2) {
                return((PyUnicode)self).seq___getslice__(arg0,arg1,arg2);
            }

            public PyObject __call__(PyObject arg0,PyObject arg1) {
                return((PyUnicode)self).seq___getslice__(arg0,arg1);
            }
=======
        return plane == Plane.BASIC;
    }

// RETAIN THE BELOW CODE, it facilitates testing astral support more completely

//    public boolean isBasicPlane() {
//        return false;
//    }

// END RETAIN
>>>>>>> a19c0206

    public int getCodePointCount() {
        if (codePointCount >= 0) {
            return codePointCount;
        }
<<<<<<< HEAD
        dict.__setitem__("__getslice__",new PyMethodDescr("__getslice__",PyUnicode.class,2,3,new exposed___getslice__(null,null)));
        class exposed___contains__ extends PyBuiltinMethodNarrow {

            exposed___contains__(PyObject self,PyBuiltinFunction.Info info) {
                super(self,info);
            }

            public PyBuiltinFunction bind(PyObject self) {
                return new exposed___contains__(self,info);
            }

            public PyObject __call__(PyObject arg0) {
                return Py.newBoolean(((PyUnicode)self).unicode___contains__(arg0));
            }

        }
        dict.__setitem__("__contains__",new PyMethodDescr("__contains__",PyUnicode.class,1,1,new exposed___contains__(null,null)));
        class exposed___len__ extends PyBuiltinMethodNarrow {

            exposed___len__(PyObject self,PyBuiltinFunction.Info info) {
                super(self,info);
            }

            public PyBuiltinFunction bind(PyObject self) {
                return new exposed___len__(self,info);
            }

            public PyObject __call__() {
                return Py.newInteger(((PyUnicode)self).unicode___len__());
=======
        codePointCount = getString().codePointCount(0, getString().length());
        return codePointCount;
    }

    @ExposedNew
    final static PyObject unicode_new(PyNewWrapper new_, boolean init, PyType subtype,
            PyObject[] args, String[] keywords) {
        ArgParser ap = new ArgParser("unicode",
                args,
                keywords,
                new String[]{"string",
            "encoding",
            "errors"
        },
                0);
        PyObject S = ap.getPyObject(0, null);
        String encoding = ap.getString(1, null);
        String errors = ap.getString(2, null);
        if (new_.for_type == subtype) {
            if (S == null) {
                return new PyUnicode("");
            }
            if (S instanceof PyUnicode) {
                return new PyUnicode(((PyUnicode) S).getString());
            }
            if (S instanceof PyString) {
                if (S.getType() != PyString.TYPE && encoding == null && errors == null) {
                    return S.__unicode__();
                }
                PyObject decoded = codecs.decode((PyString) S, encoding, errors);
                if (decoded instanceof PyUnicode) {
                    return new PyUnicode((PyUnicode) decoded);
                } else {
                    throw Py.TypeError("decoder did not return an unicode object (type=" +
                            decoded.getType().fastGetName() + ")");
                }
            }
            return S.__unicode__();
        } else {
            if (S == null) {
                return new PyUnicodeDerived(subtype, Py.EmptyString);
            }
            if (S instanceof PyUnicode) {
                return new PyUnicodeDerived(subtype, (PyUnicode) S);
            } else {
                return new PyUnicodeDerived(subtype, S.__str__());
>>>>>>> a19c0206
            }
        }
<<<<<<< HEAD
        dict.__setitem__("__len__",new PyMethodDescr("__len__",PyUnicode.class,0,0,new exposed___len__(null,null)));
        class exposed___str__ extends PyBuiltinMethodNarrow {

            exposed___str__(PyObject self,PyBuiltinFunction.Info info) {
                super(self,info);
            }

            public PyBuiltinFunction bind(PyObject self) {
                return new exposed___str__(self,info);
            }
=======
    }
>>>>>>> a19c0206

    @Override
    public PyString createInstance(String str) {
        return new PyUnicode(str);
    }

    // Unicode ops consisting of basic strings can only produce basic strings;
    // this may not be the case for astral ones - they also might be basic, in
    // case of deletes. So optimize by providing a tainting mechanism.
    @Override
    protected PyString createInstance(String str, boolean isBasic) {
        return new PyUnicode(str, isBasic);
    }

    @Override
    public PyObject __mod__(PyObject other) {
        return unicode___mod__(other);
    }

    @ExposedMethod(doc = BuiltinDocs.unicode___mod___doc)
    final PyObject unicode___mod__(PyObject other) {
        StringFormatter fmt = new StringFormatter(getString(), true);
        return fmt.format(other);
    }

    @Override
    public PyUnicode __unicode__() {
        return this;
    }

    @Override
    public PyString __str__() {
        return unicode___str__();
    }

    @ExposedMethod(doc = BuiltinDocs.unicode___str___doc)
    final PyString unicode___str__() {
        return new PyString(encode());
    }

    @Override
    public int __len__() {
        return unicode___len__();
    }

    @ExposedMethod(doc = BuiltinDocs.unicode___len___doc)
    final int unicode___len__() {
        return getCodePointCount();
    }

    @Override
    public PyString __repr__() {
        return unicode___repr__();
    }

    @ExposedMethod(doc = BuiltinDocs.unicode___repr___doc)
    final PyString unicode___repr__() {
        return new PyString("u" + encode_UnicodeEscape(getString(), true));
    }

    @ExposedMethod(doc = BuiltinDocs.unicode___getitem___doc)
    final PyObject unicode___getitem__(PyObject index) {
        return str___getitem__(index);
    }

    @ExposedMethod(defaults = "null", doc = BuiltinDocs.unicode___getslice___doc)
    final PyObject unicode___getslice__(PyObject start, PyObject stop, PyObject step) {
        return seq___getslice__(start, stop, step);
    }

    @Override
    protected PyObject getslice(int start, int stop, int step) {
        if (isBasicPlane()) {
            return super.getslice(start, stop, step);
        }
        if (step > 0 && stop < start) {
            stop = start;
        }

        StringBuilder buffer = new StringBuilder(sliceLength(start, stop, step));
        for (Iterator<Integer> iter = newSubsequenceIterator(start, stop, step); iter.hasNext();) {
            buffer.appendCodePoint(iter.next());
        }
        return createInstance(new String(buffer));
    }

    @ExposedMethod(type = MethodType.CMP, doc = BuiltinDocs.unicode___getslice___doc)
    final int unicode___cmp__(PyObject other) {
        return str___cmp__(other);
    }

    @ExposedMethod(type = MethodType.BINARY, doc = BuiltinDocs.unicode___getslice___doc)
    final PyObject unicode___eq__(PyObject other) {
        return str___eq__(other);
    }

    @ExposedMethod(type = MethodType.BINARY, doc = BuiltinDocs.unicode___getslice___doc)
    final PyObject unicode___ne__(PyObject other) {
        return str___ne__(other);
    }

    @ExposedMethod(doc = BuiltinDocs.unicode___hash___doc)
    final int unicode___hash__() {
        return str___hash__();
    }

    @Override
    protected PyObject pyget(int i) {
        if (isBasicPlane()) {
            return Py.makeCharacter(getString().charAt(i), true);
        }

        int k = 0;
        while (i > 0) {
            int W1 = getString().charAt(k);
            if (W1 >= 0xD800 && W1 < 0xDC00) {
                k += 2;
            } else {
                k += 1;
            }
            i--;
        }
        int codepoint = getString().codePointAt(k);
        return Py.makeCharacter(codepoint, true);
    }

    private class SubsequenceIteratorImpl implements Iterator {

        private int current,  k,  start,  stop,  step;

        SubsequenceIteratorImpl(int start, int stop, int step) {
            k = 0;
            current = start;
            this.start = start;
            this.stop = stop;
            this.step = step;
            for (int i = 0; i < start; i++) {
                nextCodePoint();
            }
        }

        SubsequenceIteratorImpl() {
            this(0, getCodePointCount(), 1);
        }

        public boolean hasNext() {
            return current < stop;
        }

        public Object next() {
            int codePoint = nextCodePoint();
            current += 1;
            for (int j = 1; j < step && hasNext(); j++) {
                nextCodePoint();
                current += 1;
            }
            return codePoint;
        }

<<<<<<< HEAD
            public PyObject __call__(PyObject arg0,PyObject arg1,PyObject arg2) {
                try {
                    return Py.newInteger(((PyUnicode)self).unicode_index(arg0.asString(0),arg1.asInt(1),arg2.asInt(2)));
                } catch (PyObject.ConversionException e) {
                    String msg;
                    switch (e.index) {
                    case 1:
                    case 2:
                        msg="expected an integer";
                        break;
                    case 0:
                        msg="expected a string";
                        break;
                    default:
                        msg="xxx";
                    }
                    throw Py.TypeError(msg);
                }
            }

            public PyObject __call__(PyObject arg0,PyObject arg1) {
                try {
                    return Py.newInteger(((PyUnicode)self).unicode_index(arg0.asString(0),arg1.asInt(1)));
                } catch (PyObject.ConversionException e) {
                    String msg;
                    switch (e.index) {
                    case 1:
                        msg="expected an integer";
                        break;
                    case 0:
                        msg="expected a string";
                        break;
                    default:
                        msg="xxx";
                    }
                    throw Py.TypeError(msg);
                }
            }

            public PyObject __call__(PyObject arg0) {
                try {
                    return Py.newInteger(((PyUnicode)self).unicode_index(arg0.asString(0)));
                } catch (PyObject.ConversionException e) {
                    String msg;
                    switch (e.index) {
                    case 0:
                        msg="expected a string";
                        break;
                    default:
                        msg="xxx";
                    }
                    throw Py.TypeError(msg);
                }
            }

        }
        dict.__setitem__("index",new PyMethodDescr("index",PyUnicode.class,1,3,new exposed_index(null,null)));
        class exposed_isalnum extends PyBuiltinMethodNarrow {

            exposed_isalnum(PyObject self,PyBuiltinFunction.Info info) {
                super(self,info);
            }

            public PyBuiltinFunction bind(PyObject self) {
                return new exposed_isalnum(self,info);
            }

            public PyObject __call__() {
                return Py.newBoolean(((PyUnicode)self).unicode_isalnum());
            }

        }
        dict.__setitem__("isalnum",new PyMethodDescr("isalnum",PyUnicode.class,0,0,new exposed_isalnum(null,null)));
        class exposed_isalpha extends PyBuiltinMethodNarrow {

            exposed_isalpha(PyObject self,PyBuiltinFunction.Info info) {
                super(self,info);
            }

            public PyBuiltinFunction bind(PyObject self) {
                return new exposed_isalpha(self,info);
            }

            public PyObject __call__() {
                return Py.newBoolean(((PyUnicode)self).unicode_isalpha());
            }

        }
        dict.__setitem__("isalpha",new PyMethodDescr("isalpha",PyUnicode.class,0,0,new exposed_isalpha(null,null)));
        class exposed_isdecimal extends PyBuiltinMethodNarrow {

            exposed_isdecimal(PyObject self,PyBuiltinFunction.Info info) {
                super(self,info);
            }

            public PyBuiltinFunction bind(PyObject self) {
                return new exposed_isdecimal(self,info);
            }

            public PyObject __call__() {
                return Py.newBoolean(((PyUnicode)self).unicode_isdecimal());
            }

        }
        dict.__setitem__("isdecimal",new PyMethodDescr("isdecimal",PyUnicode.class,0,0,new exposed_isdecimal(null,null)));
        class exposed_isdigit extends PyBuiltinMethodNarrow {

            exposed_isdigit(PyObject self,PyBuiltinFunction.Info info) {
                super(self,info);
            }

            public PyBuiltinFunction bind(PyObject self) {
                return new exposed_isdigit(self,info);
            }

            public PyObject __call__() {
                return Py.newBoolean(((PyUnicode)self).unicode_isdigit());
            }

        }
        dict.__setitem__("isdigit",new PyMethodDescr("isdigit",PyUnicode.class,0,0,new exposed_isdigit(null,null)));
        class exposed_islower extends PyBuiltinMethodNarrow {

            exposed_islower(PyObject self,PyBuiltinFunction.Info info) {
                super(self,info);
            }

            public PyBuiltinFunction bind(PyObject self) {
                return new exposed_islower(self,info);
            }

            public PyObject __call__() {
                return Py.newBoolean(((PyUnicode)self).unicode_islower());
            }

        }
        dict.__setitem__("islower",new PyMethodDescr("islower",PyUnicode.class,0,0,new exposed_islower(null,null)));
        class exposed_isnumeric extends PyBuiltinMethodNarrow {

            exposed_isnumeric(PyObject self,PyBuiltinFunction.Info info) {
                super(self,info);
            }

            public PyBuiltinFunction bind(PyObject self) {
                return new exposed_isnumeric(self,info);
            }

            public PyObject __call__() {
                return Py.newBoolean(((PyUnicode)self).unicode_isnumeric());
            }

        }
        dict.__setitem__("isnumeric",new PyMethodDescr("isnumeric",PyUnicode.class,0,0,new exposed_isnumeric(null,null)));
        class exposed_isspace extends PyBuiltinMethodNarrow {

            exposed_isspace(PyObject self,PyBuiltinFunction.Info info) {
                super(self,info);
            }

            public PyBuiltinFunction bind(PyObject self) {
                return new exposed_isspace(self,info);
            }

            public PyObject __call__() {
                return Py.newBoolean(((PyUnicode)self).unicode_isspace());
            }

        }
        dict.__setitem__("isspace",new PyMethodDescr("isspace",PyUnicode.class,0,0,new exposed_isspace(null,null)));
        class exposed_istitle extends PyBuiltinMethodNarrow {

            exposed_istitle(PyObject self,PyBuiltinFunction.Info info) {
                super(self,info);
            }

            public PyBuiltinFunction bind(PyObject self) {
                return new exposed_istitle(self,info);
            }

            public PyObject __call__() {
                return Py.newBoolean(((PyUnicode)self).unicode_istitle());
            }

        }
        dict.__setitem__("istitle",new PyMethodDescr("istitle",PyUnicode.class,0,0,new exposed_istitle(null,null)));
        class exposed_isunicode extends PyBuiltinMethodNarrow {

            exposed_isunicode(PyObject self,PyBuiltinFunction.Info info) {
                super(self,info);
            }

            public PyBuiltinFunction bind(PyObject self) {
                return new exposed_isunicode(self,info);
            }

            public PyObject __call__() {
                return Py.newBoolean(((PyUnicode)self).unicode_isunicode());
            }

        }
        dict.__setitem__("isunicode",new PyMethodDescr("isunicode",PyUnicode.class,0,0,new exposed_isunicode(null,null)));
        class exposed_isupper extends PyBuiltinMethodNarrow {

            exposed_isupper(PyObject self,PyBuiltinFunction.Info info) {
                super(self,info);
            }

            public PyBuiltinFunction bind(PyObject self) {
                return new exposed_isupper(self,info);
            }

            public PyObject __call__() {
                return Py.newBoolean(((PyUnicode)self).unicode_isupper());
            }

        }
        dict.__setitem__("isupper",new PyMethodDescr("isupper",PyUnicode.class,0,0,new exposed_isupper(null,null)));
        class exposed_join extends PyBuiltinMethodNarrow {

            exposed_join(PyObject self,PyBuiltinFunction.Info info) {
                super(self,info);
            }

            public PyBuiltinFunction bind(PyObject self) {
                return new exposed_join(self,info);
            }

            public PyObject __call__(PyObject arg0) {
                return((PyUnicode)self).unicode_join(arg0);
            }

        }
        dict.__setitem__("join",new PyMethodDescr("join",PyUnicode.class,1,1,new exposed_join(null,null)));
        class exposed_ljust extends PyBuiltinMethodNarrow {

            exposed_ljust(PyObject self,PyBuiltinFunction.Info info) {
                super(self,info);
            }

            public PyBuiltinFunction bind(PyObject self) {
                return new exposed_ljust(self,info);
            }

            public PyObject __call__(PyObject arg0) {
                try {
                    return new PyUnicode(((PyUnicode)self).unicode_ljust(arg0.asInt(0)));
                } catch (PyObject.ConversionException e) {
                    String msg;
                    switch (e.index) {
                    case 0:
                        msg="expected an integer";
                        break;
                    default:
                        msg="xxx";
                    }
                    throw Py.TypeError(msg);
                }
            }

        }
        dict.__setitem__("ljust",new PyMethodDescr("ljust",PyUnicode.class,1,1,new exposed_ljust(null,null)));
        class exposed_lower extends PyBuiltinMethodNarrow {

            exposed_lower(PyObject self,PyBuiltinFunction.Info info) {
                super(self,info);
            }

            public PyBuiltinFunction bind(PyObject self) {
                return new exposed_lower(self,info);
            }

            public PyObject __call__() {
                return new PyUnicode(((PyUnicode)self).unicode_lower());
            }

        }
        dict.__setitem__("lower",new PyMethodDescr("lower",PyUnicode.class,0,0,new exposed_lower(null,null)));
        class exposed_lstrip extends PyBuiltinMethodNarrow {

            exposed_lstrip(PyObject self,PyBuiltinFunction.Info info) {
                super(self,info);
            }

            public PyBuiltinFunction bind(PyObject self) {
                return new exposed_lstrip(self,info);
            }

            public PyObject __call__(PyObject arg0) {
                try {
                    return new PyUnicode(((PyUnicode)self).unicode_lstrip(arg0.asStringOrNull(0)));
                } catch (PyObject.ConversionException e) {
                    String msg;
                    switch (e.index) {
                    case 0:
                        msg="expected a string or None";
                        break;
                    default:
                        msg="xxx";
                    }
                    throw Py.TypeError(msg);
                }
            }

            public PyObject __call__() {
                return new PyUnicode(((PyUnicode)self).unicode_lstrip());
            }

        }
        dict.__setitem__("lstrip",new PyMethodDescr("lstrip",PyUnicode.class,0,1,new exposed_lstrip(null,null)));
        class exposed_replace extends PyBuiltinMethodNarrow {

            exposed_replace(PyObject self,PyBuiltinFunction.Info info) {
                super(self,info);
            }

            public PyBuiltinFunction bind(PyObject self) {
                return new exposed_replace(self,info);
            }

            public PyObject __call__(PyObject arg0,PyObject arg1,PyObject arg2) {
                try {
                    return((PyUnicode)self).unicode_replace(arg0,arg1,arg2.asInt(2));
                } catch (PyObject.ConversionException e) {
                    String msg;
                    switch (e.index) {
                    case 2:
                        msg="expected an integer";
                        break;
                    default:
                        msg="xxx";
                    }
                    throw Py.TypeError(msg);
                }
            }

            public PyObject __call__(PyObject arg0,PyObject arg1) {
                return((PyUnicode)self).unicode_replace(arg0,arg1);
            }

        }
        dict.__setitem__("replace",new PyMethodDescr("replace",PyUnicode.class,2,3,new exposed_replace(null,null)));
        class exposed_rfind extends PyBuiltinMethodNarrow {

            exposed_rfind(PyObject self,PyBuiltinFunction.Info info) {
                super(self,info);
            }

            public PyBuiltinFunction bind(PyObject self) {
                return new exposed_rfind(self,info);
            }

            public PyObject __call__(PyObject arg0,PyObject arg1,PyObject arg2) {
                try {
                    return Py.newInteger(((PyUnicode)self).unicode_rfind(arg0.asString(0),arg1.asInt(1),arg2.asInt(2)));
                } catch (PyObject.ConversionException e) {
                    String msg;
                    switch (e.index) {
                    case 1:
                    case 2:
                        msg="expected an integer";
                        break;
                    case 0:
                        msg="expected a string";
                        break;
                    default:
                        msg="xxx";
                    }
                    throw Py.TypeError(msg);
                }
            }

            public PyObject __call__(PyObject arg0,PyObject arg1) {
                try {
                    return Py.newInteger(((PyUnicode)self).unicode_rfind(arg0.asString(0),arg1.asInt(1)));
                } catch (PyObject.ConversionException e) {
                    String msg;
                    switch (e.index) {
                    case 1:
                        msg="expected an integer";
                        break;
                    case 0:
                        msg="expected a string";
                        break;
                    default:
                        msg="xxx";
                    }
                    throw Py.TypeError(msg);
                }
            }

            public PyObject __call__(PyObject arg0) {
                try {
                    return Py.newInteger(((PyUnicode)self).unicode_rfind(arg0.asString(0)));
                } catch (PyObject.ConversionException e) {
                    String msg;
                    switch (e.index) {
                    case 0:
                        msg="expected a string";
                        break;
                    default:
                        msg="xxx";
                    }
                    throw Py.TypeError(msg);
                }
            }

        }
        dict.__setitem__("rfind",new PyMethodDescr("rfind",PyUnicode.class,1,3,new exposed_rfind(null,null)));
        class exposed_rindex extends PyBuiltinMethodNarrow {

            exposed_rindex(PyObject self,PyBuiltinFunction.Info info) {
                super(self,info);
            }

            public PyBuiltinFunction bind(PyObject self) {
                return new exposed_rindex(self,info);
            }

            public PyObject __call__(PyObject arg0,PyObject arg1,PyObject arg2) {
                try {
                    return Py.newInteger(((PyUnicode)self).unicode_rindex(arg0.asString(0),arg1.asInt(1),arg2.asInt(2)));
                } catch (PyObject.ConversionException e) {
                    String msg;
                    switch (e.index) {
                    case 1:
                    case 2:
                        msg="expected an integer";
                        break;
                    case 0:
                        msg="expected a string";
                        break;
                    default:
                        msg="xxx";
                    }
                    throw Py.TypeError(msg);
                }
            }

            public PyObject __call__(PyObject arg0,PyObject arg1) {
                try {
                    return Py.newInteger(((PyUnicode)self).unicode_rindex(arg0.asString(0),arg1.asInt(1)));
                } catch (PyObject.ConversionException e) {
                    String msg;
                    switch (e.index) {
                    case 1:
                        msg="expected an integer";
                        break;
                    case 0:
                        msg="expected a string";
                        break;
                    default:
                        msg="xxx";
                    }
                    throw Py.TypeError(msg);
                }
            }

            public PyObject __call__(PyObject arg0) {
                try {
                    return Py.newInteger(((PyUnicode)self).unicode_rindex(arg0.asString(0)));
                } catch (PyObject.ConversionException e) {
                    String msg;
                    switch (e.index) {
                    case 0:
                        msg="expected a string";
                        break;
                    default:
                        msg="xxx";
                    }
                    throw Py.TypeError(msg);
                }
            }

        }
        dict.__setitem__("rindex",new PyMethodDescr("rindex",PyUnicode.class,1,3,new exposed_rindex(null,null)));
        class exposed_rjust extends PyBuiltinMethodNarrow {

            exposed_rjust(PyObject self,PyBuiltinFunction.Info info) {
                super(self,info);
            }

            public PyBuiltinFunction bind(PyObject self) {
                return new exposed_rjust(self,info);
            }

            public PyObject __call__(PyObject arg0) {
                try {
                    return new PyUnicode(((PyUnicode)self).unicode_rjust(arg0.asInt(0)));
                } catch (PyObject.ConversionException e) {
                    String msg;
                    switch (e.index) {
                    case 0:
                        msg="expected an integer";
                        break;
                    default:
                        msg="xxx";
                    }
                    throw Py.TypeError(msg);
                }
            }

        }
        dict.__setitem__("rjust",new PyMethodDescr("rjust",PyUnicode.class,1,1,new exposed_rjust(null,null)));
        class exposed_rstrip extends PyBuiltinMethodNarrow {

            exposed_rstrip(PyObject self,PyBuiltinFunction.Info info) {
                super(self,info);
            }

            public PyBuiltinFunction bind(PyObject self) {
                return new exposed_rstrip(self,info);
            }

            public PyObject __call__(PyObject arg0) {
                try {
                    return new PyUnicode(((PyUnicode)self).unicode_rstrip(arg0.asStringOrNull(0)));
                } catch (PyObject.ConversionException e) {
                    String msg;
                    switch (e.index) {
                    case 0:
                        msg="expected a string or None";
                        break;
                    default:
                        msg="xxx";
                    }
                    throw Py.TypeError(msg);
                }
            }

            public PyObject __call__() {
                return new PyUnicode(((PyUnicode)self).unicode_rstrip());
            }

        }
        dict.__setitem__("rstrip",new PyMethodDescr("rstrip",PyUnicode.class,0,1,new exposed_rstrip(null,null)));
        class exposed_split extends PyBuiltinMethodNarrow {

            exposed_split(PyObject self,PyBuiltinFunction.Info info) {
                super(self,info);
            }

            public PyBuiltinFunction bind(PyObject self) {
                return new exposed_split(self,info);
            }

            public PyObject __call__(PyObject arg0,PyObject arg1) {
                try {
                    return((PyUnicode)self).unicode_split(arg0.asStringOrNull(0),arg1.asInt(1));
                } catch (PyObject.ConversionException e) {
                    String msg;
                    switch (e.index) {
                    case 1:
                        msg="expected an integer";
                        break;
                    case 0:
                        msg="expected a string or None";
                        break;
                    default:
                        msg="xxx";
                    }
                    throw Py.TypeError(msg);
                }
            }

            public PyObject __call__(PyObject arg0) {
                try {
                    return((PyUnicode)self).unicode_split(arg0.asStringOrNull(0));
                } catch (PyObject.ConversionException e) {
                    String msg;
                    switch (e.index) {
                    case 0:
                        msg="expected a string or None";
                        break;
                    default:
                        msg="xxx";
                    }
                    throw Py.TypeError(msg);
                }
            }

            public PyObject __call__() {
                return((PyUnicode)self).unicode_split();
            }

        }
        dict.__setitem__("split",new PyMethodDescr("split",PyUnicode.class,0,2,new exposed_split(null,null)));
        class exposed_splitlines extends PyBuiltinMethodNarrow {

            exposed_splitlines(PyObject self,PyBuiltinFunction.Info info) {
                super(self,info);
            }

            public PyBuiltinFunction bind(PyObject self) {
                return new exposed_splitlines(self,info);
            }

            public PyObject __call__(PyObject arg0) {
                return((PyUnicode)self).unicode_splitlines(arg0.__nonzero__());
            }

            public PyObject __call__() {
                return((PyUnicode)self).unicode_splitlines();
            }

        }
        dict.__setitem__("splitlines",new PyMethodDescr("splitlines",PyUnicode.class,0,1,new exposed_splitlines(null,null)));
        class exposed_startswith extends PyBuiltinMethodNarrow {

            exposed_startswith(PyObject self,PyBuiltinFunction.Info info) {
                super(self,info);
            }

            public PyBuiltinFunction bind(PyObject self) {
                return new exposed_startswith(self,info);
            }

            public PyObject __call__(PyObject arg0,PyObject arg1,PyObject arg2) {
                try {
                    return Py.newBoolean(((PyUnicode)self).unicode_startswith(arg0.asString(0),arg1.asInt(1),arg2.asInt(2)));
                } catch (PyObject.ConversionException e) {
                    String msg;
                    switch (e.index) {
                    case 1:
                    case 2:
                        msg="expected an integer";
                        break;
                    case 0:
                        msg="expected a string";
                        break;
                    default:
                        msg="xxx";
                    }
                    throw Py.TypeError(msg);
                }
            }

            public PyObject __call__(PyObject arg0,PyObject arg1) {
                try {
                    return Py.newBoolean(((PyUnicode)self).unicode_startswith(arg0.asString(0),arg1.asInt(1)));
                } catch (PyObject.ConversionException e) {
                    String msg;
                    switch (e.index) {
                    case 1:
                        msg="expected an integer";
                        break;
                    case 0:
                        msg="expected a string";
                        break;
                    default:
                        msg="xxx";
                    }
                    throw Py.TypeError(msg);
                }
            }

            public PyObject __call__(PyObject arg0) {
                try {
                    return Py.newBoolean(((PyUnicode)self).unicode_startswith(arg0.asString(0)));
                } catch (PyObject.ConversionException e) {
                    String msg;
                    switch (e.index) {
                    case 0:
                        msg="expected a string";
                        break;
                    default:
                        msg="xxx";
                    }
                    throw Py.TypeError(msg);
                }
            }

        }
        dict.__setitem__("startswith",new PyMethodDescr("startswith",PyUnicode.class,1,3,new exposed_startswith(null,null)));
        class exposed_strip extends PyBuiltinMethodNarrow {

            exposed_strip(PyObject self,PyBuiltinFunction.Info info) {
                super(self,info);
            }

            public PyBuiltinFunction bind(PyObject self) {
                return new exposed_strip(self,info);
            }

            public PyObject __call__(PyObject arg0) {
                try {
                    return new PyUnicode(((PyUnicode)self).unicode_strip(arg0.asStringOrNull(0)));
                } catch (PyObject.ConversionException e) {
                    String msg;
                    switch (e.index) {
                    case 0:
                        msg="expected a string or None";
                        break;
                    default:
                        msg="xxx";
                    }
                    throw Py.TypeError(msg);
                }
            }

            public PyObject __call__() {
                return new PyUnicode(((PyUnicode)self).unicode_strip());
            }

        }
        dict.__setitem__("strip",new PyMethodDescr("strip",PyUnicode.class,0,1,new exposed_strip(null,null)));
        class exposed_swapcase extends PyBuiltinMethodNarrow {

            exposed_swapcase(PyObject self,PyBuiltinFunction.Info info) {
                super(self,info);
            }

            public PyBuiltinFunction bind(PyObject self) {
                return new exposed_swapcase(self,info);
            }

            public PyObject __call__() {
                return new PyUnicode(((PyUnicode)self).unicode_swapcase());
            }

        }
        dict.__setitem__("swapcase",new PyMethodDescr("swapcase",PyUnicode.class,0,0,new exposed_swapcase(null,null)));
        class exposed_title extends PyBuiltinMethodNarrow {

            exposed_title(PyObject self,PyBuiltinFunction.Info info) {
                super(self,info);
            }

            public PyBuiltinFunction bind(PyObject self) {
                return new exposed_title(self,info);
            }

            public PyObject __call__() {
                return new PyUnicode(((PyUnicode)self).unicode_title());
            }

        }
        dict.__setitem__("title",new PyMethodDescr("title",PyUnicode.class,0,0,new exposed_title(null,null)));
        class exposed_translate extends PyBuiltinMethodNarrow {

            exposed_translate(PyObject self,PyBuiltinFunction.Info info) {
                super(self,info);
            }

            public PyBuiltinFunction bind(PyObject self) {
                return new exposed_translate(self,info);
            }

            public PyObject __call__(PyObject arg0) {
                return new PyUnicode(((PyUnicode)self).unicode_translate(arg0));
            }

        }
        dict.__setitem__("translate",new PyMethodDescr("translate",PyUnicode.class,1,1,new exposed_translate(null,null)));
        class exposed_upper extends PyBuiltinMethodNarrow {

            exposed_upper(PyObject self,PyBuiltinFunction.Info info) {
                super(self,info);
            }

            public PyBuiltinFunction bind(PyObject self) {
                return new exposed_upper(self,info);
            }

            public PyObject __call__() {
                return new PyUnicode(((PyUnicode)self).unicode_upper());
            }

        }
        dict.__setitem__("upper",new PyMethodDescr("upper",PyUnicode.class,0,0,new exposed_upper(null,null)));
        class exposed_zfill extends PyBuiltinMethodNarrow {

            exposed_zfill(PyObject self,PyBuiltinFunction.Info info) {
                super(self,info);
            }

            public PyBuiltinFunction bind(PyObject self) {
                return new exposed_zfill(self,info);
            }

            public PyObject __call__(PyObject arg0) {
                try {
                    return new PyUnicode(((PyUnicode)self).unicode_zfill(arg0.asInt(0)));
                } catch (PyObject.ConversionException e) {
                    String msg;
                    switch (e.index) {
                    case 0:
                        msg="expected an integer";
                        break;
                    default:
                        msg="xxx";
                    }
                    throw Py.TypeError(msg);
                }
            }

        }
        dict.__setitem__("zfill",new PyMethodDescr("zfill",PyUnicode.class,1,1,new exposed_zfill(null,null)));
        dict.__setitem__("__new__",new PyNewWrapper(PyUnicode.class,"__new__",-1,-1) {

                                                                                         public PyObject new_impl(boolean init,PyType subtype,PyObject[]args,String[]keywords) {
                                                                                             return unicode_new(this,init,subtype,args,keywords);
                                                                                         }

                                                                                     });
    }
    //~ END GENERATED REGION -- DO NOT EDIT SEE gexpose.py

    //XXX: probably don't need these.
    //private String string;
    //private transient int cached_hashcode=0;
    //private transient boolean interned=false;

    private static final PyType UNICODETYPE = PyType.fromClass(PyUnicode.class);
    
    // for PyJavaClass.init()
    public PyUnicode() {
        this(UNICODETYPE, "");
    }

    public PyUnicode(String string) {
        this(UNICODETYPE, string);
    }
    
    public PyUnicode(PyType subtype, String string) {
        super(subtype, string);
    }
    
    public PyUnicode(PyString pystring) {
        this(UNICODETYPE, pystring);
    }
    
    public PyUnicode(PyType subtype, PyString pystring) {
        this(subtype, pystring.decode().toString());
    }


    public PyUnicode(char c) {
        this(UNICODETYPE,String.valueOf(c));
    }

    final static PyObject unicode_new(PyNewWrapper new_, boolean init, PyType subtype,
            PyObject[] args, String[] keywords) {
        ArgParser ap = new ArgParser("unicode", args, keywords, new String[] { "string", "encoding", "errors" }, 0);
        PyObject S = ap.getPyObject(0, null);
        String encoding = ap.getString(1, null);
        String errors = ap.getString(2, null);
        if (new_.for_type == subtype) {
            if (S == null) {
                return new PyUnicode("");
            }
            if (S instanceof PyUnicode) {
                return new PyUnicode(((PyUnicode)S).string);
            }
            if (S instanceof PyString) {
                return new PyUnicode(codecs.decode((PyString)S, encoding, errors));
            }
            return S.__unicode__();
        } else {
            if (S == null) {
                return new PyUnicodeDerived(subtype, "");
            }
        
            return new PyUnicodeDerived(subtype, (String)((S.__str__()).__tojava__(String.class)));
        }
    }

    /** <i>Internal use only. Do not call this method explicitly.</i> */
    public static void classDictInit(PyObject dict) throws PyIgnoreMethodTag {}

    public String safeRepr() throws PyIgnoreMethodTag {
        return "'unicode' object";
    }
    
    public PyString createInstance(String str){
       return new PyUnicode(str);
    }

    public PyObject __mod__(PyObject other) {
        return unicode___mod__(other);
    }

    final PyObject unicode___mod__(PyObject other){
        StringFormatter fmt = new StringFormatter(string, true);
        return fmt.format(other).__unicode__();
=======
        private int nextCodePoint() {
            int U;
            int W1 = getString().charAt(k);
            if (W1 >= 0xD800 && W1 < 0xDC00) {
                int W2 = getString().charAt(k + 1);
                U = (((W1 & 0x3FF) << 10) | (W2 & 0x3FF)) + 0x10000;
                k += 2;
            } else {
                U = W1;
                k += 1;
            }
            return U;
        }

        public void remove() {
            throw new UnsupportedOperationException("Not supported on PyUnicode objects (immutable)");
        }
>>>>>>> a19c0206
    }

    private static class SteppedIterator<T> implements Iterator {

        private final Iterator<T> iter;
        private final int step;
        private T lookahead = null;

<<<<<<< HEAD
    public PyString unicode___str__() {
        return new PyString(encode());
    }
=======
        public SteppedIterator(int step, Iterator<T> iter) {
            this.iter = iter;
            this.step = step;
            lookahead = advance();
        }
>>>>>>> a19c0206

        private T advance() {
            if (iter.hasNext()) {
                T elem = iter.next();
                for (int i = 1; i < step && iter.hasNext(); i++) {
                    iter.next();
                }
                return elem;
            } else {
                return null;
            }
        }

        public boolean hasNext() {
            return lookahead != null;
        }

        public T next() {
            T old = lookahead;
            if (iter.hasNext()) {
                lookahead = iter.next();
                for (int i = 1; i < step && iter.hasNext(); i++) {
                    iter.next();
                }
            } else {
                lookahead = null;
            }
            return old;
        }

        public void remove() {
            throw new UnsupportedOperationException();
        }
    }

    // XXX: Parameterize SubsequenceIteratorImpl and friends (and make them Iterable)
    public Iterator<Integer> newSubsequenceIterator() {
        return new SubsequenceIteratorImpl();
    }

    public Iterator<Integer> newSubsequenceIterator(int start, int stop, int step) {
        if (step < 0) {
            return new SteppedIterator(step * -1,
                                       new ReversedIterator(new SubsequenceIteratorImpl(stop + 1,
                                                                                        start + 1,
                                                                                        1)));
        } else {
            return new SubsequenceIteratorImpl(start, stop, step);
        }
    }

    private PyUnicode coerceToUnicode(PyObject o) {
        if (o == null) {
            return null;
        } else if (o instanceof PyUnicode) {
            return (PyUnicode) o;
        } else if (o instanceof PyString) {
            return new PyUnicode(o.toString());
        } else if (o == Py.None) {
            return null;
        } else {
            throw Py.TypeError("coercing to Unicode: need string or buffer, " +
                    o.getType().fastGetName() + "found");
        }

    }

    @ExposedMethod(doc = BuiltinDocs.unicode___contains___doc)
    final boolean unicode___contains__(PyObject o) {
        return str___contains__(o);
    }

    @ExposedMethod(type = MethodType.BINARY, doc = BuiltinDocs.unicode___getslice___doc)
    final PyObject unicode___mul__(PyObject o) {
        return str___mul__(o);
    }

    @ExposedMethod(type = MethodType.BINARY, doc = BuiltinDocs.unicode___getslice___doc)
    final PyObject unicode___rmul__(PyObject o) {
        return str___rmul__(o);
    }

    @Override
    public PyObject __add__(PyObject other) {
        return unicode___add__(other);
    }
    
    @ExposedMethod(type = MethodType.BINARY, doc = BuiltinDocs.unicode___getslice___doc)
    final PyObject unicode___add__(PyObject other) {
        PyUnicode otherUnicode;
        if (other instanceof PyUnicode) {
            otherUnicode = (PyUnicode)other;
        } else if (other instanceof PyString) {
            otherUnicode = (PyUnicode)((PyString)other).decode();
        } else {
            return null;
        }
        return new PyUnicode(getString().concat(otherUnicode.getString()));
    }

    @ExposedMethod(doc = BuiltinDocs.unicode_lower_doc)
    final PyObject unicode_lower() {
        return new PyUnicode(str_lower());
    }

    @ExposedMethod(doc = BuiltinDocs.unicode_upper_doc)
    final PyObject unicode_upper() {
        return new PyUnicode(str_upper());
    }

    @ExposedMethod(doc = BuiltinDocs.unicode_title_doc)
    final PyObject unicode_title() {
        if (isBasicPlane()) {
            return new PyUnicode(str_title());
        }
        StringBuilder buffer = new StringBuilder(getString().length());
        boolean previous_is_cased = false;
        for (Iterator<Integer> iter = newSubsequenceIterator(); iter.hasNext();) {
            int codePoint = iter.next();
            if (previous_is_cased) {
                buffer.appendCodePoint(Character.toLowerCase(codePoint));
            } else {
                buffer.appendCodePoint(Character.toTitleCase(codePoint));
            }

            if (Character.isLowerCase(codePoint) ||
                    Character.isUpperCase(codePoint) ||
                    Character.isTitleCase(codePoint)) {
                previous_is_cased = true;
            } else {
                previous_is_cased = false;
            }
        }
        return new PyUnicode(buffer);
    }

    @ExposedMethod(doc = BuiltinDocs.unicode_swapcase_doc)
    final PyObject unicode_swapcase() {
        if (isBasicPlane()) {
            return new PyUnicode(str_swapcase());
        }
        StringBuilder buffer = new StringBuilder(getString().length());
        for (Iterator<Integer> iter = newSubsequenceIterator(); iter.hasNext();) {
            int codePoint = iter.next();
            if (Character.isUpperCase(codePoint)) {
                buffer.appendCodePoint(Character.toLowerCase(codePoint));
            } else if (Character.isLowerCase(codePoint)) {
                buffer.appendCodePoint(Character.toUpperCase(codePoint));
            } else {
                buffer.appendCodePoint(codePoint);
            }
        }
        return new PyUnicode(buffer);
    }

    private static class StripIterator implements Iterator {

        private final Iterator<Integer> iter;
        private int lookahead = -1;

        public StripIterator(PyUnicode sep, Iterator<Integer> iter) {
            this.iter = iter;
            if (sep != null) {
                Set<Integer> sepSet = Generic.set();
                for (Iterator<Integer> sepIter = sep.newSubsequenceIterator(); sepIter.hasNext();) {
                    sepSet.add(sepIter.next());
                }
                while (iter.hasNext()) {
                    int codePoint = iter.next();
                    if (!sepSet.contains(codePoint)) {
                        lookahead = codePoint;
                        return;
                    }
                }
            } else {
                while (iter.hasNext()) {
                    int codePoint = iter.next();
                    if (!Character.isWhitespace(codePoint)) {
                        lookahead = codePoint;
                        return;
                    }
                }
            }
        }

        public boolean hasNext() {
            return lookahead != -1;
        }

        public Object next() {
            int old = lookahead;
            if (iter.hasNext()) {
                lookahead = iter.next();
            } else {
                lookahead = -1;
            }
            return old;
        }

        public void remove() {
            throw new UnsupportedOperationException();
        }
    }

    // compliance requires that we need to support a bit of inconsistency
    // compared to other coercion used
    private PyUnicode coerceStripSepToUnicode(PyObject o) {
        if (o == null) {
            return null;
        } else if (o instanceof PyUnicode) {
            return (PyUnicode) o;
        } else if (o instanceof PyString) {
            return new PyUnicode(((PyString) o).decode().toString());
        } else if (o == Py.None) {
            return null;
        } else {
            throw Py.TypeError("strip arg must be None, unicode or str");
        }
    }

    @ExposedMethod(defaults = "null", doc = BuiltinDocs.unicode___getslice___doc)
    final PyObject unicode_strip(PyObject sepObj) {
        PyUnicode sep = coerceStripSepToUnicode(sepObj);
        if (isBasicPlane() && (sep == null || sep.isBasicPlane())) {
            if (sep == null) {
                return new PyUnicode(str_strip(null));
            } else {
                return new PyUnicode(str_strip(sep.getString()));
            }
        }
        return new PyUnicode(new ReversedIterator(new StripIterator(sep,
                new ReversedIterator(new StripIterator(sep, newSubsequenceIterator())))));
    }

    @ExposedMethod(defaults = "null", doc = BuiltinDocs.unicode___getslice___doc)
    final PyObject unicode_lstrip(PyObject sepObj) {
        PyUnicode sep = coerceStripSepToUnicode(sepObj);
        if (isBasicPlane() && (sep == null || sep.isBasicPlane())) {
            if (sep == null) {
                return new PyUnicode(str_lstrip(null));
            } else {
                return new PyUnicode(str_lstrip(sep.getString()));
            }
        }
        return new PyUnicode(new StripIterator(sep, newSubsequenceIterator()));
    }

    @ExposedMethod(defaults = "null", doc = BuiltinDocs.unicode___getslice___doc)
    final PyObject unicode_rstrip(PyObject sepObj) {
        PyUnicode sep = coerceStripSepToUnicode(sepObj);
        if (isBasicPlane() && (sep == null || sep.isBasicPlane())) {
            if (sep == null) {
                return new PyUnicode(str_rstrip(null));
            } else {
                return new PyUnicode(str_rstrip(sep.getString()));
            }
        }
        return new PyUnicode(new ReversedIterator(new StripIterator(sep,
                new ReversedIterator(newSubsequenceIterator()))));
    }

    @Override
    public PyTuple partition(PyObject sep) {
        return unicode_partition(sep);
    }

    @ExposedMethod(doc = BuiltinDocs.unicode_partition_doc)
    final PyTuple unicode_partition(PyObject sep) {
        return unicodePartition(sep);
    }

    private abstract class SplitIterator implements Iterator {
        protected final int maxsplit;
        protected final Iterator<Integer> iter = newSubsequenceIterator();
        protected final LinkedList<Integer> lookahead = new LinkedList<Integer>();
        protected int numSplits = 0;
        protected boolean completeSeparator = false;

        SplitIterator(int maxsplit) {
            this.maxsplit = maxsplit;
        }

        public boolean hasNext() {
            return lookahead.peek() != null ||
                    (iter.hasNext() && (maxsplit == -1 || numSplits <= maxsplit));
        }

        protected void addLookahead(StringBuilder buffer) {
            for (int codepoint : lookahead) {
                buffer.appendCodePoint(codepoint);
            }
            lookahead.clear();
        }

        public void remove() {
            throw new UnsupportedOperationException();
        }

        public boolean getEndsWithSeparator() {
            return completeSeparator && !hasNext();
        }
    }

    private class WhitespaceSplitIterator extends SplitIterator {

        WhitespaceSplitIterator(int maxsplit) {
            super(maxsplit);
        }

        public PyUnicode next() {
            StringBuilder buffer = new StringBuilder();

            addLookahead(buffer);
            if (numSplits == maxsplit) {
                while (iter.hasNext()) {
                    buffer.appendCodePoint(iter.next());
                }
                return new PyUnicode(buffer);
            }

            boolean inSeparator = false;
            boolean atBeginning = numSplits == 0;

            while (iter.hasNext()) {
                int codepoint = iter.next();
                if (Character.isWhitespace(codepoint)) {
                    completeSeparator = true;
                    if (!atBeginning) {
                        inSeparator = true;
                    }
                } else if (!inSeparator) {
                    completeSeparator = false;
                    buffer.appendCodePoint(codepoint);
                } else {
                    completeSeparator = false;
                    lookahead.add(codepoint);
                    break;
                }
                atBeginning = false;
            }
            numSplits++;
            return new PyUnicode(buffer);
        }
    }

    private static class PeekIterator<T> implements Iterator {

        private T lookahead = null;
        private final Iterator<T> iter;

        public PeekIterator(Iterator<T> iter) {
            this.iter = iter;
            next();
        }

        public T peek() {
            return lookahead;
        }

        public boolean hasNext() {
            return lookahead != null;
        }

        public T next() {
            T peeked = lookahead;
            lookahead = iter.hasNext() ? iter.next() : null;
            return peeked;
        }

        public void remove() {
            throw new UnsupportedOperationException();
        }
    }

    private static class ReversedIterator<T> implements Iterator {

        private final List<T> reversed = Generic.list();
        private final Iterator<T> iter;

        ReversedIterator(Iterator<T> iter) {
            while (iter.hasNext()) {
                reversed.add(iter.next());
            }
            Collections.reverse(reversed);
            this.iter = reversed.iterator();
        }

        public boolean hasNext() {
            return iter.hasNext();
        }

        public T next() {
            return iter.next();
        }

        public void remove() {
            throw new UnsupportedOperationException();
        }
    }

    private class LineSplitIterator implements Iterator {

        private final PeekIterator<Integer> iter = new PeekIterator(newSubsequenceIterator());
        private final boolean keepends;

        LineSplitIterator(boolean keepends) {
            this.keepends = keepends;
        }

        public boolean hasNext() {
            return iter.hasNext();
        }

        public Object next() {
            StringBuilder buffer = new StringBuilder();
            while (iter.hasNext()) {
                int codepoint = iter.next();
                if (codepoint == '\r' && iter.peek() != null && iter.peek() == '\n') {
                    if (keepends) {
                        buffer.appendCodePoint(codepoint);
                        buffer.appendCodePoint(iter.next());
                    } else {
                        iter.next();
                    }
                    break;
                } else if (codepoint == '\n' || codepoint == '\r' ||
                        Character.getType(codepoint) == Character.LINE_SEPARATOR) {
                    if (keepends) {
                        buffer.appendCodePoint(codepoint);
                    }
                    break;
                } else {
                    buffer.appendCodePoint(codepoint);
                }
            }
            return new PyUnicode(buffer);
        }

        public void remove() {
            throw new UnsupportedOperationException();
        }
    }

    private class SepSplitIterator extends SplitIterator {

        private final PyUnicode sep;

        SepSplitIterator(PyUnicode sep, int maxsplit) {
            super(maxsplit);
            this.sep = sep;
        }

        public PyUnicode next() {
            StringBuilder buffer = new StringBuilder();

            addLookahead(buffer);
            if (numSplits == maxsplit) {
                while (iter.hasNext()) {
                    buffer.appendCodePoint(iter.next());
                }
                return new PyUnicode(buffer);
            }

            boolean inSeparator = true;
            while (iter.hasNext()) {
                // TODO: should cache the first codepoint
                inSeparator = true;
                for (Iterator<Integer> sepIter = sep.newSubsequenceIterator();
                        sepIter.hasNext();) {
                    int codepoint = iter.next();
                    if (codepoint != sepIter.next()) {
                        addLookahead(buffer);
                        buffer.appendCodePoint(codepoint);
                        inSeparator = false;
                        break;
                    } else {
                        lookahead.add(codepoint);
                    }
                }

                if (inSeparator) {
                    lookahead.clear();
                    break;
                }
            }

            numSplits++;
            completeSeparator = inSeparator;
            return new PyUnicode(buffer);
        }
    }

    private SplitIterator newSplitIterator(PyUnicode sep, int maxsplit) {
        if (sep == null) {
            return new WhitespaceSplitIterator(maxsplit);
        } else if (sep.getCodePointCount() == 0) {
            throw Py.ValueError("empty separator");
        } else {
            return new SepSplitIterator(sep, maxsplit);
        }
    }

    @Override
    public PyTuple rpartition(PyObject sep) {
        return unicode_rpartition(sep);
    }

    @ExposedMethod(doc = BuiltinDocs.unicode_rpartition_doc)
    final PyTuple unicode_rpartition(PyObject sep) {
        return unicodeRpartition(sep);
    }

    @ExposedMethod(defaults = {"null", "-1"}, doc = BuiltinDocs.unicode___getslice___doc)
    final PyList unicode_split(PyObject sepObj, int maxsplit) {
        PyUnicode sep = coerceToUnicode(sepObj);
        if (sep != null) {
            return str_split(sep.getString(), maxsplit);
        } else {
            return str_split(null, maxsplit);
        }
    }

    @ExposedMethod(defaults = {"null", "-1"}, doc = BuiltinDocs.unicode___getslice___doc)
    final PyList unicode_rsplit(PyObject sepObj, int maxsplit) {
        PyUnicode sep = coerceToUnicode(sepObj);
        if (sep != null) {
            return str_rsplit(sep.getString(), maxsplit);
        } else {
            return str_rsplit(null, maxsplit);
        }
    }

    @ExposedMethod(defaults = "false", doc = BuiltinDocs.unicode___getslice___doc)
    final PyList unicode_splitlines(boolean keepends) {
        if (isBasicPlane()) {
            return str_splitlines(keepends);
        }
        return new PyList(new LineSplitIterator(keepends));

    }

    @Override
    protected PyString fromSubstring(int begin, int end) {
        assert(isBasicPlane()); // can only be used on a codepath from str_ equivalents
        return new PyUnicode(getString().substring(begin, end));
    }

    @ExposedMethod(defaults = {"0", "null"}, doc = BuiltinDocs.unicode___getslice___doc)
    final int unicode_index(String sub, int start, PyObject end) {
        return str_index(sub, start, end);
    }

    @ExposedMethod(defaults = {"0", "null"}, doc = BuiltinDocs.unicode___getslice___doc)
    final int unicode_rindex(String sub, int start, PyObject end) {
        return str_rindex(sub, start, end);
    }

    @ExposedMethod(defaults = {"0", "null"}, doc = BuiltinDocs.unicode___getslice___doc)
    final int unicode_count(PyObject subObj, int start, PyObject end) {
        final PyUnicode sub = coerceToUnicode(subObj);
        if (isBasicPlane()) {
            return str_count(sub.getString(), start, end);
        }
        int[] indices = translateIndices(start, end);
        int count = 0;
        for (Iterator<Integer> mainIter = newSubsequenceIterator(indices[0], indices[1], 1);
                mainIter.hasNext();) {
            int matched = sub.getCodePointCount();
            for (Iterator<Integer> subIter = sub.newSubsequenceIterator();
                    mainIter.hasNext() && subIter.hasNext();) {
                if (mainIter.next() != subIter.next()) {
                    break;
                }
                matched--;

            }
            if (matched == 0) {
                count++;
            }
        }
        return count;
    }

    @ExposedMethod(defaults = {"0", "null"}, doc = BuiltinDocs.unicode___getslice___doc)
    final int unicode_find(String sub, int start, PyObject end) {
        return str_find(sub, start, end);
    }

    @ExposedMethod(defaults = {"0", "null"}, doc = BuiltinDocs.unicode___getslice___doc)
    final int unicode_rfind(String sub, int start, PyObject end) {
        return str_rfind(sub, start, end);
    }

    private static String padding(int n, int pad) {
        StringBuilder buffer = new StringBuilder(n);
        for (int i=0; i<n; i++)
            buffer.appendCodePoint(pad);
        return buffer.toString();
    }

    private static int parse_fillchar(String function, String fillchar) {
        if (fillchar == null) { return ' '; }
        if (fillchar.codePointCount(0, fillchar.length()) != 1) {
            throw Py.TypeError(function + "() argument 2 must be char, not str");
        }
        return fillchar.codePointAt(0);
    }

    @ExposedMethod(defaults="null", doc = BuiltinDocs.unicode___getslice___doc)
    final PyObject unicode_ljust(int width, String padding) {
        int n = width - getCodePointCount();
        if (n <= 0) {
            return new PyUnicode(getString());
        } else {
            return new PyUnicode(getString() + padding(n, parse_fillchar("ljust", padding)));
        }
    }

    @ExposedMethod(defaults="null", doc = BuiltinDocs.unicode___getslice___doc)
    final PyObject unicode_rjust(int width, String padding) {
        int n = width - getCodePointCount();
        if (n <= 0) {
            return new PyUnicode(getString());
        } else {
            return new PyUnicode(padding(n, parse_fillchar("ljust", padding)) + getString());
        }
    }

    @ExposedMethod(defaults="null", doc = BuiltinDocs.unicode___getslice___doc)
    final PyObject unicode_center(int width, String padding) {
        int n = width - getCodePointCount();
        if (n <= 0) {
            return new PyUnicode(getString());
        }
        int half = n / 2;
        if (n % 2 > 0 && width % 2 > 0) {
            half += 1;
        }
        int pad =  parse_fillchar("center", padding);
        return new PyUnicode(padding(half, pad) + getString() + padding(n - half, pad));
    }

    @ExposedMethod(doc = BuiltinDocs.unicode_zfill_doc)
    final PyObject unicode_zfill(int width) {
        int n = getCodePointCount();
        if (n >= width) {
            return new PyUnicode(getString());
        }
        if (isBasicPlane()) {
            return new PyUnicode(str_zfill(width));
        }
        StringBuilder buffer = new StringBuilder(width);
        int nzeros = width - n;
        boolean first = true;
        boolean leadingSign = false;
        for (Iterator<Integer> iter = newSubsequenceIterator(); iter.hasNext();) {
            int codePoint = iter.next();
            if (first) {
                first = false;
                if (codePoint == '+' || codePoint == '-') {
                    buffer.appendCodePoint(codePoint);
                    leadingSign = true;
                }
                for (int i = 0; i < nzeros; i++) {
                    buffer.appendCodePoint('0');
                }
                if (!leadingSign) {
                    buffer.appendCodePoint(codePoint);
                }
            } else {
                buffer.appendCodePoint(codePoint);
            }
        }
        if (first) {
            for (int i = 0; i < nzeros; i++) {
                buffer.appendCodePoint('0');
            }
        }
        return new PyUnicode(buffer);
    }

    @ExposedMethod(defaults = "8", doc = BuiltinDocs.unicode___getslice___doc)
    final PyObject unicode_expandtabs(int tabsize) {
        return new PyUnicode(str_expandtabs(tabsize));
    }

    @ExposedMethod(doc = BuiltinDocs.unicode_capitalize_doc)
    final PyObject unicode_capitalize() {
        if (getString().length() == 0) {
            return this;
        }
        if (isBasicPlane()) {
            return new PyUnicode(str_capitalize());
        }
        StringBuilder buffer = new StringBuilder(getString().length());
        boolean first = true;
        for (Iterator<Integer> iter = newSubsequenceIterator(); iter.hasNext();) {
            if (first) {
                buffer.appendCodePoint(Character.toUpperCase(iter.next()));
                first = false;
            } else {
                buffer.appendCodePoint(Character.toLowerCase(iter.next()));
            }
        }
        return new PyUnicode(buffer);
    }

    @ExposedMethod(defaults = "-1", doc = BuiltinDocs.unicode___getslice___doc)
    final PyObject unicode_replace(PyObject oldPieceObj, PyObject newPieceObj, int maxsplit) {
        PyUnicode newPiece = coerceToUnicode(newPieceObj);
        PyUnicode oldPiece = coerceToUnicode(oldPieceObj);
        if (isBasicPlane() && newPiece.isBasicPlane() && oldPiece.isBasicPlane()) {
            return replace(oldPiece, newPiece, maxsplit);
        }

        StringBuilder buffer = new StringBuilder();

        if (oldPiece.getCodePointCount() == 0) {
            Iterator<Integer> iter = newSubsequenceIterator();
            for (int i = 1; (maxsplit == -1 || i < maxsplit) && iter.hasNext(); i++) {
                if (i == 1) {
                    buffer.append(newPiece.getString());
                }
                buffer.appendCodePoint(iter.next());
                buffer.append(newPiece.getString());
            }
            while (iter.hasNext()) {
                buffer.appendCodePoint(iter.next());
            }
            return new PyUnicode(buffer);
        } else {
            SplitIterator iter = newSplitIterator(oldPiece, maxsplit);
            int numSplits = 0;
            while (iter.hasNext()) {
                buffer.append(((PyUnicode) iter.next()).getString());
                if (iter.hasNext()) {
                    buffer.append(newPiece.getString());
                }
                numSplits++;
            }
            if (iter.getEndsWithSeparator() && (maxsplit == -1 || numSplits <= maxsplit)) {
                buffer.append(newPiece.getString());
            }
            return new PyUnicode(buffer);
        }
    }

    // end utf-16 aware
    @Override
    public PyString join(PyObject seq) {
        return unicode_join(seq);
    }

    @ExposedMethod(doc = BuiltinDocs.unicode_join_doc)
    final PyUnicode unicode_join(PyObject seq) {
        return unicodeJoin(seq);
    }

    @ExposedMethod(defaults = {"0", "null"}, doc = BuiltinDocs.unicode___getslice___doc)
    final boolean unicode_startswith(PyObject prefix, int start, PyObject end) {
        return str_startswith(prefix, start, end);
    }

    @ExposedMethod(defaults = {"0", "null"}, doc = BuiltinDocs.unicode___getslice___doc)
    final boolean unicode_endswith(PyObject suffix, int start, PyObject end) {
        return str_endswith(suffix, start, end);
    }

    @ExposedMethod(doc = BuiltinDocs.unicode_translate_doc)
    final PyObject unicode_translate(PyObject table) {
        return _codecs.translateCharmap(this, "ignore", table);
    }

    // these tests need to be UTF-16 aware because they are character-by-character tests,
    // so we can only use equivalent str_XXX tests if we are in basic plane
    @ExposedMethod(doc = BuiltinDocs.unicode_islower_doc)
    final boolean unicode_islower() {
        if (isBasicPlane()) {
            return str_islower();
        }
        boolean cased = false;
        for (Iterator<Integer> iter = newSubsequenceIterator(); iter.hasNext();) {
            int codepoint = iter.next();
            if (Character.isUpperCase(codepoint) || Character.isTitleCase(codepoint)) {
                return false;
            } else if (!cased && Character.isLowerCase(codepoint)) {
                cased = true;
            }
        }
        return cased;
    }

    @ExposedMethod(doc = BuiltinDocs.unicode_isupper_doc)
    final boolean unicode_isupper() {
        if (isBasicPlane()) {
            return str_isupper();
        }
        boolean cased = false;
        for (Iterator<Integer> iter = newSubsequenceIterator(); iter.hasNext();) {
            int codepoint = iter.next();
            if (Character.isLowerCase(codepoint) || Character.isTitleCase(codepoint)) {
                return false;
            } else if (!cased && Character.isUpperCase(codepoint)) {
                cased = true;
            }
        }
        return cased;
    }

    @ExposedMethod(doc = BuiltinDocs.unicode_isalpha_doc)
    final boolean unicode_isalpha() {
        if (isBasicPlane()) {
            return str_isalpha();
        }
        if (getCodePointCount() == 0) {
            return false;
        }
        for (Iterator<Integer> iter = newSubsequenceIterator(); iter.hasNext();) {
            if (!Character.isLetter(iter.next())) {
                return false;
            }
        }
        return true;
    }

    @ExposedMethod(doc = BuiltinDocs.unicode_isalnum_doc)
    final boolean unicode_isalnum() {
        if (isBasicPlane()) {
            return str_isalnum();
        }
        if (getCodePointCount() == 0) {
            return false;
        }
        for (Iterator<Integer> iter = newSubsequenceIterator(); iter.hasNext();) {
            int codePoint = iter.next();
            if (!(Character.isLetterOrDigit(codePoint) ||
                    Character.getType(codePoint) == Character.LETTER_NUMBER)) {
                return false;
            }
        }
        return true;
    }

    @ExposedMethod(doc = BuiltinDocs.unicode_isdecimal_doc)
    final boolean unicode_isdecimal() {
        if (isBasicPlane()) {
            return str_isdecimal();
        }
        if (getCodePointCount() == 0) {
            return false;
        }
        for (Iterator<Integer> iter = newSubsequenceIterator(); iter.hasNext();) {
            if (Character.getType(iter.next()) != Character.DECIMAL_DIGIT_NUMBER) {
                return false;
            }
        }
        return true;
    }

    @ExposedMethod(doc = BuiltinDocs.unicode_isdigit_doc)
    final boolean unicode_isdigit() {
        if (isBasicPlane()) {
            return str_isdigit();
        }
        if (getCodePointCount() == 0) {
            return false;
        }
        for (Iterator<Integer> iter = newSubsequenceIterator(); iter.hasNext();) {
            if (!Character.isDigit(iter.next())) {
                return false;
            }
        }
        return true;
    }

    @ExposedMethod(doc = BuiltinDocs.unicode_isnumeric_doc)
    final boolean unicode_isnumeric() {
        if (isBasicPlane()) {
            return str_isnumeric();
        }
        if (getCodePointCount() == 0) {
            return false;
        }
        for (Iterator<Integer> iter = newSubsequenceIterator(); iter.hasNext();) {
            int type = Character.getType(iter.next());
            if (type != Character.DECIMAL_DIGIT_NUMBER &&
                    type != Character.LETTER_NUMBER &&
                    type != Character.OTHER_NUMBER) {
                return false;
            }
        }
        return true;
    }

    @ExposedMethod(doc = BuiltinDocs.unicode_istitle_doc)
    final boolean unicode_istitle() {
        if (isBasicPlane()) {
            return str_istitle();
        }
        if (getCodePointCount() == 0) {
            return false;
        }
        boolean cased = false;
        boolean previous_is_cased = false;
        for (Iterator<Integer> iter = newSubsequenceIterator(); iter.hasNext();) {
            int codePoint = iter.next();
            if (Character.isUpperCase(codePoint) || Character.isTitleCase(codePoint)) {
                if (previous_is_cased) {
                    return false;
                }
                previous_is_cased = true;
                cased = true;
            } else if (Character.isLowerCase(codePoint)) {
                if (!previous_is_cased) {
                    return false;
                }
                previous_is_cased = true;
                cased = true;
            } else {
                previous_is_cased = false;
            }
        }
        return cased;
    }

    @ExposedMethod(doc = BuiltinDocs.unicode_isspace_doc)
    final boolean unicode_isspace() {
        if (isBasicPlane()) {
            return str_isspace();
        }
        if (getCodePointCount() == 0) {
            return false;
        }
        for (Iterator<Integer> iter = newSubsequenceIterator(); iter.hasNext();) {
            if (!Character.isWhitespace(iter.next())) {
                return false;
            }
        }
        return true;
    }

    // end utf-16 aware
    @ExposedMethod(doc = "isunicode is deprecated.")
    final boolean unicode_isunicode() {
        Py.warning(Py.DeprecationWarning, "isunicode is deprecated.");
        return true;
    }

    @ExposedMethod(defaults = {"null", "null"}, doc = BuiltinDocs.unicode___getslice___doc)
    final String unicode_encode(String encoding, String errors) {
        return str_encode(encoding, errors);
    }

    @ExposedMethod(defaults = {"null", "null"}, doc = BuiltinDocs.unicode___getslice___doc)
    final PyObject unicode_decode(String encoding, String errors) {
        return str_decode(encoding, errors);
    }

    @ExposedMethod(doc = BuiltinDocs.unicode___getnewargs___doc)
    final PyTuple unicode___getnewargs__() {
        return new PyTuple(new PyUnicode(this.getString()));
    }

    public Iterator<Integer> iterator() {
        return newSubsequenceIterator();
    }

    @Override
    public PyComplex __complex__() {
        return new PyString(encodeDecimal()).__complex__();
    }

    @Override
    public int atoi(int base) {
        return new PyString(encodeDecimal()).atoi(base);
    }

    @Override
    public PyLong atol(int base) {
        return new PyString(encodeDecimal()).atol(base);
    }

    @Override
    public double atof() {
        return new PyString(encodeDecimal()).atof();
    }

    /**
     * Encode unicode into a valid decimal String. Throws a UnicodeEncodeError on invalid
     * characters.
     *
     * @return a valid decimal as an encoded String
     */
    private String encodeDecimal() {
        if (isBasicPlane()) {
            return encodeDecimalBasic();
        }

        int digit;
        StringBuilder sb = new StringBuilder();
        int i = 0;
        for (Iterator<Integer> iter = newSubsequenceIterator(); iter.hasNext(); i++) {
            int codePoint = iter.next();
            if (Character.isWhitespace(codePoint)) {
                sb.append(' ');
                continue;
            }
            digit = Character.digit(codePoint, 10);
            if (digit >= 0) {
                sb.append(digit);
                continue;
            }
            if (0 < codePoint && codePoint < 256) {
                sb.appendCodePoint(codePoint);
                continue;
            }
            // All other characters are considered unencodable
            codecs.encoding_error("strict", "decimal", getString(), i, i + 1,
                                  "invalid decimal Unicode string");
        }
        return sb.toString();
    }

    /**
     * Encode unicode in the basic plane into a valid decimal String. Throws a
     * UnicodeEncodeError on invalid characters.
     *
     * @return a valid decimal as an encoded String
     */
    private String encodeDecimalBasic() {
        int digit;
        StringBuilder sb = new StringBuilder();
        for (int i = 0; i < getString().length(); i++) {
            char ch = getString().charAt(i);
            if (Character.isWhitespace(ch)) {
                sb.append(' ');
                continue;
            }
            digit = Character.digit(ch, 10);
            if (digit >= 0) {
                sb.append(digit);
                continue;
            }
            if (0 < ch && ch < 256) {
                sb.append(ch);
                continue;
            }
            // All other characters are considered unencodable
            codecs.encoding_error("strict", "decimal", getString(), i, i + 1,
                                  "invalid decimal Unicode string");
        }
        return sb.toString();
    }
}<|MERGE_RESOLUTION|>--- conflicted
+++ resolved
@@ -54,26 +54,6 @@
         this(subtype, pystring instanceof PyUnicode ? pystring.string : pystring.decode().toString());
     }
 
-<<<<<<< HEAD
-        }
-        dict.__setitem__("__eq__",new PyMethodDescr("__eq__",PyUnicode.class,1,1,new exposed___eq__(null,null)));
-        class exposed___add__ extends PyBuiltinMethodNarrow {
-
-            exposed___add__(PyObject self,PyBuiltinFunction.Info info) {
-                super(self,info);
-            }
-
-            public PyBuiltinFunction bind(PyObject self) {
-                return new exposed___add__(self,info);
-            }
-
-            public PyObject __call__(PyObject arg0) {
-                PyObject ret=((PyUnicode)self).unicode___add__(arg0);
-                if (ret==null)
-                    return Py.NotImplemented;
-                return ret;
-            }
-=======
     public PyUnicode(char c) {
         this(TYPE, String.valueOf(c));
     }
@@ -89,51 +69,12 @@
     PyUnicode(StringBuilder buffer) {
         this(TYPE, new String(buffer));
     }
->>>>>>> a19c0206
 
     private static StringBuilder fromCodePoints(Iterator<Integer> iter) {
         StringBuilder buffer = new StringBuilder();
         while (iter.hasNext()) {
             buffer.appendCodePoint(iter.next());
         }
-<<<<<<< HEAD
-        dict.__setitem__("__add__",new PyMethodDescr("__add__",PyUnicode.class,1,1,new exposed___add__(null,null)));
-        class exposed___mul__ extends PyBuiltinMethodNarrow {
-
-            exposed___mul__(PyObject self,PyBuiltinFunction.Info info) {
-                super(self,info);
-            }
-
-            public PyBuiltinFunction bind(PyObject self) {
-                return new exposed___mul__(self,info);
-            }
-
-            public PyObject __call__(PyObject arg0) {
-                PyObject ret=((PyUnicode)self).unicode___mul__(arg0);
-                if (ret==null)
-                    return Py.NotImplemented;
-                return ret;
-            }
-
-        }
-        dict.__setitem__("__mul__",new PyMethodDescr("__mul__",PyUnicode.class,1,1,new exposed___mul__(null,null)));
-        class exposed___rmul__ extends PyBuiltinMethodNarrow {
-
-            exposed___rmul__(PyObject self,PyBuiltinFunction.Info info) {
-                super(self,info);
-            }
-
-            public PyBuiltinFunction bind(PyObject self) {
-                return new exposed___rmul__(self,info);
-            }
-
-            public PyObject __call__(PyObject arg0) {
-                PyObject ret=((PyUnicode)self).unicode___rmul__(arg0);
-                if (ret==null)
-                    return Py.NotImplemented;
-                return ret;
-            }
-=======
         return buffer;
     }
 
@@ -144,7 +85,6 @@
     public PyUnicode(Collection<Integer> ucs4) {
         this(ucs4.iterator());
     }
->>>>>>> a19c0206
 
     @Override
     public int[] toCodePoints() {
@@ -154,28 +94,8 @@
         for (Iterator<Integer> iter = newSubsequenceIterator(); iter.hasNext(); i++) {
             codePoints[i] = iter.next();
         }
-<<<<<<< HEAD
-        dict.__setitem__("__rmul__",new PyMethodDescr("__rmul__",PyUnicode.class,1,1,new exposed___rmul__(null,null)));
-        class exposed___mod__ extends PyBuiltinMethodNarrow {
-
-            exposed___mod__(PyObject self,PyBuiltinFunction.Info info) {
-                super(self,info);
-            }
-
-            public PyBuiltinFunction bind(PyObject self) {
-                return new exposed___mod__(self,info);
-            }
-
-            public PyObject __call__(PyObject arg0) {
-                PyObject ret=((PyUnicode)self).unicode___mod__(arg0);
-                if (ret==null)
-                    return Py.NotImplemented;
-                return ret;
-            }
-=======
         return codePoints;
     }
->>>>>>> a19c0206
 
     // modified to know something about codepoints; we just need to return the
     // corresponding substring; darn UTF16!
@@ -185,26 +105,6 @@
         if (isBasicPlane()) {
             return super.substring(start, end);
         }
-<<<<<<< HEAD
-        dict.__setitem__("__mod__",new PyMethodDescr("__mod__",PyUnicode.class,1,1,new exposed___mod__(null,null)));
-        class exposed___getitem__ extends PyBuiltinMethodNarrow {
-
-            exposed___getitem__(PyObject self,PyBuiltinFunction.Info info) {
-                super(self,info);
-            }
-
-            public PyBuiltinFunction bind(PyObject self) {
-                return new exposed___getitem__(self,info);
-            }
-
-            public PyObject __call__(PyObject arg0) {
-                PyObject ret=((PyUnicode)self).seq___finditem__(arg0);
-                if (ret==null) {
-                    throw Py.IndexError("index out of range: "+arg0);
-                }
-                return ret;
-            }
-=======
         return new PyUnicode(newSubsequenceIterator(start, end, 1)).getString();
     }
 
@@ -217,7 +117,6 @@
         uni.interned = true;
         return uni;
     }
->>>>>>> a19c0206
 
     public boolean isBasicPlane() {
         if (plane == Plane.BASIC) {
@@ -225,26 +124,6 @@
         } else if (plane == Plane.UNKNOWN) {
             plane = (getString().length() == getCodePointCount()) ? Plane.BASIC : Plane.ASTRAL;
         }
-<<<<<<< HEAD
-        dict.__setitem__("__getitem__",new PyMethodDescr("__getitem__",PyUnicode.class,1,1,new exposed___getitem__(null,null)));
-        class exposed___getslice__ extends PyBuiltinMethodNarrow {
-
-            exposed___getslice__(PyObject self,PyBuiltinFunction.Info info) {
-                super(self,info);
-            }
-
-            public PyBuiltinFunction bind(PyObject self) {
-                return new exposed___getslice__(self,info);
-            }
-
-            public PyObject __call__(PyObject arg0,PyObject arg1,PyObject arg2) {
-                return((PyUnicode)self).seq___getslice__(arg0,arg1,arg2);
-            }
-
-            public PyObject __call__(PyObject arg0,PyObject arg1) {
-                return((PyUnicode)self).seq___getslice__(arg0,arg1);
-            }
-=======
         return plane == Plane.BASIC;
     }
 
@@ -255,43 +134,11 @@
 //    }
 
 // END RETAIN
->>>>>>> a19c0206
 
     public int getCodePointCount() {
         if (codePointCount >= 0) {
             return codePointCount;
         }
-<<<<<<< HEAD
-        dict.__setitem__("__getslice__",new PyMethodDescr("__getslice__",PyUnicode.class,2,3,new exposed___getslice__(null,null)));
-        class exposed___contains__ extends PyBuiltinMethodNarrow {
-
-            exposed___contains__(PyObject self,PyBuiltinFunction.Info info) {
-                super(self,info);
-            }
-
-            public PyBuiltinFunction bind(PyObject self) {
-                return new exposed___contains__(self,info);
-            }
-
-            public PyObject __call__(PyObject arg0) {
-                return Py.newBoolean(((PyUnicode)self).unicode___contains__(arg0));
-            }
-
-        }
-        dict.__setitem__("__contains__",new PyMethodDescr("__contains__",PyUnicode.class,1,1,new exposed___contains__(null,null)));
-        class exposed___len__ extends PyBuiltinMethodNarrow {
-
-            exposed___len__(PyObject self,PyBuiltinFunction.Info info) {
-                super(self,info);
-            }
-
-            public PyBuiltinFunction bind(PyObject self) {
-                return new exposed___len__(self,info);
-            }
-
-            public PyObject __call__() {
-                return Py.newInteger(((PyUnicode)self).unicode___len__());
-=======
         codePointCount = getString().codePointCount(0, getString().length());
         return codePointCount;
     }
@@ -338,23 +185,9 @@
                 return new PyUnicodeDerived(subtype, (PyUnicode) S);
             } else {
                 return new PyUnicodeDerived(subtype, S.__str__());
->>>>>>> a19c0206
-            }
-        }
-<<<<<<< HEAD
-        dict.__setitem__("__len__",new PyMethodDescr("__len__",PyUnicode.class,0,0,new exposed___len__(null,null)));
-        class exposed___str__ extends PyBuiltinMethodNarrow {
-
-            exposed___str__(PyObject self,PyBuiltinFunction.Info info) {
-                super(self,info);
-            }
-
-            public PyBuiltinFunction bind(PyObject self) {
-                return new exposed___str__(self,info);
-            }
-=======
-    }
->>>>>>> a19c0206
+            }
+        }
+    }
 
     @Override
     public PyString createInstance(String str) {
@@ -514,892 +347,6 @@
             return codePoint;
         }
 
-<<<<<<< HEAD
-            public PyObject __call__(PyObject arg0,PyObject arg1,PyObject arg2) {
-                try {
-                    return Py.newInteger(((PyUnicode)self).unicode_index(arg0.asString(0),arg1.asInt(1),arg2.asInt(2)));
-                } catch (PyObject.ConversionException e) {
-                    String msg;
-                    switch (e.index) {
-                    case 1:
-                    case 2:
-                        msg="expected an integer";
-                        break;
-                    case 0:
-                        msg="expected a string";
-                        break;
-                    default:
-                        msg="xxx";
-                    }
-                    throw Py.TypeError(msg);
-                }
-            }
-
-            public PyObject __call__(PyObject arg0,PyObject arg1) {
-                try {
-                    return Py.newInteger(((PyUnicode)self).unicode_index(arg0.asString(0),arg1.asInt(1)));
-                } catch (PyObject.ConversionException e) {
-                    String msg;
-                    switch (e.index) {
-                    case 1:
-                        msg="expected an integer";
-                        break;
-                    case 0:
-                        msg="expected a string";
-                        break;
-                    default:
-                        msg="xxx";
-                    }
-                    throw Py.TypeError(msg);
-                }
-            }
-
-            public PyObject __call__(PyObject arg0) {
-                try {
-                    return Py.newInteger(((PyUnicode)self).unicode_index(arg0.asString(0)));
-                } catch (PyObject.ConversionException e) {
-                    String msg;
-                    switch (e.index) {
-                    case 0:
-                        msg="expected a string";
-                        break;
-                    default:
-                        msg="xxx";
-                    }
-                    throw Py.TypeError(msg);
-                }
-            }
-
-        }
-        dict.__setitem__("index",new PyMethodDescr("index",PyUnicode.class,1,3,new exposed_index(null,null)));
-        class exposed_isalnum extends PyBuiltinMethodNarrow {
-
-            exposed_isalnum(PyObject self,PyBuiltinFunction.Info info) {
-                super(self,info);
-            }
-
-            public PyBuiltinFunction bind(PyObject self) {
-                return new exposed_isalnum(self,info);
-            }
-
-            public PyObject __call__() {
-                return Py.newBoolean(((PyUnicode)self).unicode_isalnum());
-            }
-
-        }
-        dict.__setitem__("isalnum",new PyMethodDescr("isalnum",PyUnicode.class,0,0,new exposed_isalnum(null,null)));
-        class exposed_isalpha extends PyBuiltinMethodNarrow {
-
-            exposed_isalpha(PyObject self,PyBuiltinFunction.Info info) {
-                super(self,info);
-            }
-
-            public PyBuiltinFunction bind(PyObject self) {
-                return new exposed_isalpha(self,info);
-            }
-
-            public PyObject __call__() {
-                return Py.newBoolean(((PyUnicode)self).unicode_isalpha());
-            }
-
-        }
-        dict.__setitem__("isalpha",new PyMethodDescr("isalpha",PyUnicode.class,0,0,new exposed_isalpha(null,null)));
-        class exposed_isdecimal extends PyBuiltinMethodNarrow {
-
-            exposed_isdecimal(PyObject self,PyBuiltinFunction.Info info) {
-                super(self,info);
-            }
-
-            public PyBuiltinFunction bind(PyObject self) {
-                return new exposed_isdecimal(self,info);
-            }
-
-            public PyObject __call__() {
-                return Py.newBoolean(((PyUnicode)self).unicode_isdecimal());
-            }
-
-        }
-        dict.__setitem__("isdecimal",new PyMethodDescr("isdecimal",PyUnicode.class,0,0,new exposed_isdecimal(null,null)));
-        class exposed_isdigit extends PyBuiltinMethodNarrow {
-
-            exposed_isdigit(PyObject self,PyBuiltinFunction.Info info) {
-                super(self,info);
-            }
-
-            public PyBuiltinFunction bind(PyObject self) {
-                return new exposed_isdigit(self,info);
-            }
-
-            public PyObject __call__() {
-                return Py.newBoolean(((PyUnicode)self).unicode_isdigit());
-            }
-
-        }
-        dict.__setitem__("isdigit",new PyMethodDescr("isdigit",PyUnicode.class,0,0,new exposed_isdigit(null,null)));
-        class exposed_islower extends PyBuiltinMethodNarrow {
-
-            exposed_islower(PyObject self,PyBuiltinFunction.Info info) {
-                super(self,info);
-            }
-
-            public PyBuiltinFunction bind(PyObject self) {
-                return new exposed_islower(self,info);
-            }
-
-            public PyObject __call__() {
-                return Py.newBoolean(((PyUnicode)self).unicode_islower());
-            }
-
-        }
-        dict.__setitem__("islower",new PyMethodDescr("islower",PyUnicode.class,0,0,new exposed_islower(null,null)));
-        class exposed_isnumeric extends PyBuiltinMethodNarrow {
-
-            exposed_isnumeric(PyObject self,PyBuiltinFunction.Info info) {
-                super(self,info);
-            }
-
-            public PyBuiltinFunction bind(PyObject self) {
-                return new exposed_isnumeric(self,info);
-            }
-
-            public PyObject __call__() {
-                return Py.newBoolean(((PyUnicode)self).unicode_isnumeric());
-            }
-
-        }
-        dict.__setitem__("isnumeric",new PyMethodDescr("isnumeric",PyUnicode.class,0,0,new exposed_isnumeric(null,null)));
-        class exposed_isspace extends PyBuiltinMethodNarrow {
-
-            exposed_isspace(PyObject self,PyBuiltinFunction.Info info) {
-                super(self,info);
-            }
-
-            public PyBuiltinFunction bind(PyObject self) {
-                return new exposed_isspace(self,info);
-            }
-
-            public PyObject __call__() {
-                return Py.newBoolean(((PyUnicode)self).unicode_isspace());
-            }
-
-        }
-        dict.__setitem__("isspace",new PyMethodDescr("isspace",PyUnicode.class,0,0,new exposed_isspace(null,null)));
-        class exposed_istitle extends PyBuiltinMethodNarrow {
-
-            exposed_istitle(PyObject self,PyBuiltinFunction.Info info) {
-                super(self,info);
-            }
-
-            public PyBuiltinFunction bind(PyObject self) {
-                return new exposed_istitle(self,info);
-            }
-
-            public PyObject __call__() {
-                return Py.newBoolean(((PyUnicode)self).unicode_istitle());
-            }
-
-        }
-        dict.__setitem__("istitle",new PyMethodDescr("istitle",PyUnicode.class,0,0,new exposed_istitle(null,null)));
-        class exposed_isunicode extends PyBuiltinMethodNarrow {
-
-            exposed_isunicode(PyObject self,PyBuiltinFunction.Info info) {
-                super(self,info);
-            }
-
-            public PyBuiltinFunction bind(PyObject self) {
-                return new exposed_isunicode(self,info);
-            }
-
-            public PyObject __call__() {
-                return Py.newBoolean(((PyUnicode)self).unicode_isunicode());
-            }
-
-        }
-        dict.__setitem__("isunicode",new PyMethodDescr("isunicode",PyUnicode.class,0,0,new exposed_isunicode(null,null)));
-        class exposed_isupper extends PyBuiltinMethodNarrow {
-
-            exposed_isupper(PyObject self,PyBuiltinFunction.Info info) {
-                super(self,info);
-            }
-
-            public PyBuiltinFunction bind(PyObject self) {
-                return new exposed_isupper(self,info);
-            }
-
-            public PyObject __call__() {
-                return Py.newBoolean(((PyUnicode)self).unicode_isupper());
-            }
-
-        }
-        dict.__setitem__("isupper",new PyMethodDescr("isupper",PyUnicode.class,0,0,new exposed_isupper(null,null)));
-        class exposed_join extends PyBuiltinMethodNarrow {
-
-            exposed_join(PyObject self,PyBuiltinFunction.Info info) {
-                super(self,info);
-            }
-
-            public PyBuiltinFunction bind(PyObject self) {
-                return new exposed_join(self,info);
-            }
-
-            public PyObject __call__(PyObject arg0) {
-                return((PyUnicode)self).unicode_join(arg0);
-            }
-
-        }
-        dict.__setitem__("join",new PyMethodDescr("join",PyUnicode.class,1,1,new exposed_join(null,null)));
-        class exposed_ljust extends PyBuiltinMethodNarrow {
-
-            exposed_ljust(PyObject self,PyBuiltinFunction.Info info) {
-                super(self,info);
-            }
-
-            public PyBuiltinFunction bind(PyObject self) {
-                return new exposed_ljust(self,info);
-            }
-
-            public PyObject __call__(PyObject arg0) {
-                try {
-                    return new PyUnicode(((PyUnicode)self).unicode_ljust(arg0.asInt(0)));
-                } catch (PyObject.ConversionException e) {
-                    String msg;
-                    switch (e.index) {
-                    case 0:
-                        msg="expected an integer";
-                        break;
-                    default:
-                        msg="xxx";
-                    }
-                    throw Py.TypeError(msg);
-                }
-            }
-
-        }
-        dict.__setitem__("ljust",new PyMethodDescr("ljust",PyUnicode.class,1,1,new exposed_ljust(null,null)));
-        class exposed_lower extends PyBuiltinMethodNarrow {
-
-            exposed_lower(PyObject self,PyBuiltinFunction.Info info) {
-                super(self,info);
-            }
-
-            public PyBuiltinFunction bind(PyObject self) {
-                return new exposed_lower(self,info);
-            }
-
-            public PyObject __call__() {
-                return new PyUnicode(((PyUnicode)self).unicode_lower());
-            }
-
-        }
-        dict.__setitem__("lower",new PyMethodDescr("lower",PyUnicode.class,0,0,new exposed_lower(null,null)));
-        class exposed_lstrip extends PyBuiltinMethodNarrow {
-
-            exposed_lstrip(PyObject self,PyBuiltinFunction.Info info) {
-                super(self,info);
-            }
-
-            public PyBuiltinFunction bind(PyObject self) {
-                return new exposed_lstrip(self,info);
-            }
-
-            public PyObject __call__(PyObject arg0) {
-                try {
-                    return new PyUnicode(((PyUnicode)self).unicode_lstrip(arg0.asStringOrNull(0)));
-                } catch (PyObject.ConversionException e) {
-                    String msg;
-                    switch (e.index) {
-                    case 0:
-                        msg="expected a string or None";
-                        break;
-                    default:
-                        msg="xxx";
-                    }
-                    throw Py.TypeError(msg);
-                }
-            }
-
-            public PyObject __call__() {
-                return new PyUnicode(((PyUnicode)self).unicode_lstrip());
-            }
-
-        }
-        dict.__setitem__("lstrip",new PyMethodDescr("lstrip",PyUnicode.class,0,1,new exposed_lstrip(null,null)));
-        class exposed_replace extends PyBuiltinMethodNarrow {
-
-            exposed_replace(PyObject self,PyBuiltinFunction.Info info) {
-                super(self,info);
-            }
-
-            public PyBuiltinFunction bind(PyObject self) {
-                return new exposed_replace(self,info);
-            }
-
-            public PyObject __call__(PyObject arg0,PyObject arg1,PyObject arg2) {
-                try {
-                    return((PyUnicode)self).unicode_replace(arg0,arg1,arg2.asInt(2));
-                } catch (PyObject.ConversionException e) {
-                    String msg;
-                    switch (e.index) {
-                    case 2:
-                        msg="expected an integer";
-                        break;
-                    default:
-                        msg="xxx";
-                    }
-                    throw Py.TypeError(msg);
-                }
-            }
-
-            public PyObject __call__(PyObject arg0,PyObject arg1) {
-                return((PyUnicode)self).unicode_replace(arg0,arg1);
-            }
-
-        }
-        dict.__setitem__("replace",new PyMethodDescr("replace",PyUnicode.class,2,3,new exposed_replace(null,null)));
-        class exposed_rfind extends PyBuiltinMethodNarrow {
-
-            exposed_rfind(PyObject self,PyBuiltinFunction.Info info) {
-                super(self,info);
-            }
-
-            public PyBuiltinFunction bind(PyObject self) {
-                return new exposed_rfind(self,info);
-            }
-
-            public PyObject __call__(PyObject arg0,PyObject arg1,PyObject arg2) {
-                try {
-                    return Py.newInteger(((PyUnicode)self).unicode_rfind(arg0.asString(0),arg1.asInt(1),arg2.asInt(2)));
-                } catch (PyObject.ConversionException e) {
-                    String msg;
-                    switch (e.index) {
-                    case 1:
-                    case 2:
-                        msg="expected an integer";
-                        break;
-                    case 0:
-                        msg="expected a string";
-                        break;
-                    default:
-                        msg="xxx";
-                    }
-                    throw Py.TypeError(msg);
-                }
-            }
-
-            public PyObject __call__(PyObject arg0,PyObject arg1) {
-                try {
-                    return Py.newInteger(((PyUnicode)self).unicode_rfind(arg0.asString(0),arg1.asInt(1)));
-                } catch (PyObject.ConversionException e) {
-                    String msg;
-                    switch (e.index) {
-                    case 1:
-                        msg="expected an integer";
-                        break;
-                    case 0:
-                        msg="expected a string";
-                        break;
-                    default:
-                        msg="xxx";
-                    }
-                    throw Py.TypeError(msg);
-                }
-            }
-
-            public PyObject __call__(PyObject arg0) {
-                try {
-                    return Py.newInteger(((PyUnicode)self).unicode_rfind(arg0.asString(0)));
-                } catch (PyObject.ConversionException e) {
-                    String msg;
-                    switch (e.index) {
-                    case 0:
-                        msg="expected a string";
-                        break;
-                    default:
-                        msg="xxx";
-                    }
-                    throw Py.TypeError(msg);
-                }
-            }
-
-        }
-        dict.__setitem__("rfind",new PyMethodDescr("rfind",PyUnicode.class,1,3,new exposed_rfind(null,null)));
-        class exposed_rindex extends PyBuiltinMethodNarrow {
-
-            exposed_rindex(PyObject self,PyBuiltinFunction.Info info) {
-                super(self,info);
-            }
-
-            public PyBuiltinFunction bind(PyObject self) {
-                return new exposed_rindex(self,info);
-            }
-
-            public PyObject __call__(PyObject arg0,PyObject arg1,PyObject arg2) {
-                try {
-                    return Py.newInteger(((PyUnicode)self).unicode_rindex(arg0.asString(0),arg1.asInt(1),arg2.asInt(2)));
-                } catch (PyObject.ConversionException e) {
-                    String msg;
-                    switch (e.index) {
-                    case 1:
-                    case 2:
-                        msg="expected an integer";
-                        break;
-                    case 0:
-                        msg="expected a string";
-                        break;
-                    default:
-                        msg="xxx";
-                    }
-                    throw Py.TypeError(msg);
-                }
-            }
-
-            public PyObject __call__(PyObject arg0,PyObject arg1) {
-                try {
-                    return Py.newInteger(((PyUnicode)self).unicode_rindex(arg0.asString(0),arg1.asInt(1)));
-                } catch (PyObject.ConversionException e) {
-                    String msg;
-                    switch (e.index) {
-                    case 1:
-                        msg="expected an integer";
-                        break;
-                    case 0:
-                        msg="expected a string";
-                        break;
-                    default:
-                        msg="xxx";
-                    }
-                    throw Py.TypeError(msg);
-                }
-            }
-
-            public PyObject __call__(PyObject arg0) {
-                try {
-                    return Py.newInteger(((PyUnicode)self).unicode_rindex(arg0.asString(0)));
-                } catch (PyObject.ConversionException e) {
-                    String msg;
-                    switch (e.index) {
-                    case 0:
-                        msg="expected a string";
-                        break;
-                    default:
-                        msg="xxx";
-                    }
-                    throw Py.TypeError(msg);
-                }
-            }
-
-        }
-        dict.__setitem__("rindex",new PyMethodDescr("rindex",PyUnicode.class,1,3,new exposed_rindex(null,null)));
-        class exposed_rjust extends PyBuiltinMethodNarrow {
-
-            exposed_rjust(PyObject self,PyBuiltinFunction.Info info) {
-                super(self,info);
-            }
-
-            public PyBuiltinFunction bind(PyObject self) {
-                return new exposed_rjust(self,info);
-            }
-
-            public PyObject __call__(PyObject arg0) {
-                try {
-                    return new PyUnicode(((PyUnicode)self).unicode_rjust(arg0.asInt(0)));
-                } catch (PyObject.ConversionException e) {
-                    String msg;
-                    switch (e.index) {
-                    case 0:
-                        msg="expected an integer";
-                        break;
-                    default:
-                        msg="xxx";
-                    }
-                    throw Py.TypeError(msg);
-                }
-            }
-
-        }
-        dict.__setitem__("rjust",new PyMethodDescr("rjust",PyUnicode.class,1,1,new exposed_rjust(null,null)));
-        class exposed_rstrip extends PyBuiltinMethodNarrow {
-
-            exposed_rstrip(PyObject self,PyBuiltinFunction.Info info) {
-                super(self,info);
-            }
-
-            public PyBuiltinFunction bind(PyObject self) {
-                return new exposed_rstrip(self,info);
-            }
-
-            public PyObject __call__(PyObject arg0) {
-                try {
-                    return new PyUnicode(((PyUnicode)self).unicode_rstrip(arg0.asStringOrNull(0)));
-                } catch (PyObject.ConversionException e) {
-                    String msg;
-                    switch (e.index) {
-                    case 0:
-                        msg="expected a string or None";
-                        break;
-                    default:
-                        msg="xxx";
-                    }
-                    throw Py.TypeError(msg);
-                }
-            }
-
-            public PyObject __call__() {
-                return new PyUnicode(((PyUnicode)self).unicode_rstrip());
-            }
-
-        }
-        dict.__setitem__("rstrip",new PyMethodDescr("rstrip",PyUnicode.class,0,1,new exposed_rstrip(null,null)));
-        class exposed_split extends PyBuiltinMethodNarrow {
-
-            exposed_split(PyObject self,PyBuiltinFunction.Info info) {
-                super(self,info);
-            }
-
-            public PyBuiltinFunction bind(PyObject self) {
-                return new exposed_split(self,info);
-            }
-
-            public PyObject __call__(PyObject arg0,PyObject arg1) {
-                try {
-                    return((PyUnicode)self).unicode_split(arg0.asStringOrNull(0),arg1.asInt(1));
-                } catch (PyObject.ConversionException e) {
-                    String msg;
-                    switch (e.index) {
-                    case 1:
-                        msg="expected an integer";
-                        break;
-                    case 0:
-                        msg="expected a string or None";
-                        break;
-                    default:
-                        msg="xxx";
-                    }
-                    throw Py.TypeError(msg);
-                }
-            }
-
-            public PyObject __call__(PyObject arg0) {
-                try {
-                    return((PyUnicode)self).unicode_split(arg0.asStringOrNull(0));
-                } catch (PyObject.ConversionException e) {
-                    String msg;
-                    switch (e.index) {
-                    case 0:
-                        msg="expected a string or None";
-                        break;
-                    default:
-                        msg="xxx";
-                    }
-                    throw Py.TypeError(msg);
-                }
-            }
-
-            public PyObject __call__() {
-                return((PyUnicode)self).unicode_split();
-            }
-
-        }
-        dict.__setitem__("split",new PyMethodDescr("split",PyUnicode.class,0,2,new exposed_split(null,null)));
-        class exposed_splitlines extends PyBuiltinMethodNarrow {
-
-            exposed_splitlines(PyObject self,PyBuiltinFunction.Info info) {
-                super(self,info);
-            }
-
-            public PyBuiltinFunction bind(PyObject self) {
-                return new exposed_splitlines(self,info);
-            }
-
-            public PyObject __call__(PyObject arg0) {
-                return((PyUnicode)self).unicode_splitlines(arg0.__nonzero__());
-            }
-
-            public PyObject __call__() {
-                return((PyUnicode)self).unicode_splitlines();
-            }
-
-        }
-        dict.__setitem__("splitlines",new PyMethodDescr("splitlines",PyUnicode.class,0,1,new exposed_splitlines(null,null)));
-        class exposed_startswith extends PyBuiltinMethodNarrow {
-
-            exposed_startswith(PyObject self,PyBuiltinFunction.Info info) {
-                super(self,info);
-            }
-
-            public PyBuiltinFunction bind(PyObject self) {
-                return new exposed_startswith(self,info);
-            }
-
-            public PyObject __call__(PyObject arg0,PyObject arg1,PyObject arg2) {
-                try {
-                    return Py.newBoolean(((PyUnicode)self).unicode_startswith(arg0.asString(0),arg1.asInt(1),arg2.asInt(2)));
-                } catch (PyObject.ConversionException e) {
-                    String msg;
-                    switch (e.index) {
-                    case 1:
-                    case 2:
-                        msg="expected an integer";
-                        break;
-                    case 0:
-                        msg="expected a string";
-                        break;
-                    default:
-                        msg="xxx";
-                    }
-                    throw Py.TypeError(msg);
-                }
-            }
-
-            public PyObject __call__(PyObject arg0,PyObject arg1) {
-                try {
-                    return Py.newBoolean(((PyUnicode)self).unicode_startswith(arg0.asString(0),arg1.asInt(1)));
-                } catch (PyObject.ConversionException e) {
-                    String msg;
-                    switch (e.index) {
-                    case 1:
-                        msg="expected an integer";
-                        break;
-                    case 0:
-                        msg="expected a string";
-                        break;
-                    default:
-                        msg="xxx";
-                    }
-                    throw Py.TypeError(msg);
-                }
-            }
-
-            public PyObject __call__(PyObject arg0) {
-                try {
-                    return Py.newBoolean(((PyUnicode)self).unicode_startswith(arg0.asString(0)));
-                } catch (PyObject.ConversionException e) {
-                    String msg;
-                    switch (e.index) {
-                    case 0:
-                        msg="expected a string";
-                        break;
-                    default:
-                        msg="xxx";
-                    }
-                    throw Py.TypeError(msg);
-                }
-            }
-
-        }
-        dict.__setitem__("startswith",new PyMethodDescr("startswith",PyUnicode.class,1,3,new exposed_startswith(null,null)));
-        class exposed_strip extends PyBuiltinMethodNarrow {
-
-            exposed_strip(PyObject self,PyBuiltinFunction.Info info) {
-                super(self,info);
-            }
-
-            public PyBuiltinFunction bind(PyObject self) {
-                return new exposed_strip(self,info);
-            }
-
-            public PyObject __call__(PyObject arg0) {
-                try {
-                    return new PyUnicode(((PyUnicode)self).unicode_strip(arg0.asStringOrNull(0)));
-                } catch (PyObject.ConversionException e) {
-                    String msg;
-                    switch (e.index) {
-                    case 0:
-                        msg="expected a string or None";
-                        break;
-                    default:
-                        msg="xxx";
-                    }
-                    throw Py.TypeError(msg);
-                }
-            }
-
-            public PyObject __call__() {
-                return new PyUnicode(((PyUnicode)self).unicode_strip());
-            }
-
-        }
-        dict.__setitem__("strip",new PyMethodDescr("strip",PyUnicode.class,0,1,new exposed_strip(null,null)));
-        class exposed_swapcase extends PyBuiltinMethodNarrow {
-
-            exposed_swapcase(PyObject self,PyBuiltinFunction.Info info) {
-                super(self,info);
-            }
-
-            public PyBuiltinFunction bind(PyObject self) {
-                return new exposed_swapcase(self,info);
-            }
-
-            public PyObject __call__() {
-                return new PyUnicode(((PyUnicode)self).unicode_swapcase());
-            }
-
-        }
-        dict.__setitem__("swapcase",new PyMethodDescr("swapcase",PyUnicode.class,0,0,new exposed_swapcase(null,null)));
-        class exposed_title extends PyBuiltinMethodNarrow {
-
-            exposed_title(PyObject self,PyBuiltinFunction.Info info) {
-                super(self,info);
-            }
-
-            public PyBuiltinFunction bind(PyObject self) {
-                return new exposed_title(self,info);
-            }
-
-            public PyObject __call__() {
-                return new PyUnicode(((PyUnicode)self).unicode_title());
-            }
-
-        }
-        dict.__setitem__("title",new PyMethodDescr("title",PyUnicode.class,0,0,new exposed_title(null,null)));
-        class exposed_translate extends PyBuiltinMethodNarrow {
-
-            exposed_translate(PyObject self,PyBuiltinFunction.Info info) {
-                super(self,info);
-            }
-
-            public PyBuiltinFunction bind(PyObject self) {
-                return new exposed_translate(self,info);
-            }
-
-            public PyObject __call__(PyObject arg0) {
-                return new PyUnicode(((PyUnicode)self).unicode_translate(arg0));
-            }
-
-        }
-        dict.__setitem__("translate",new PyMethodDescr("translate",PyUnicode.class,1,1,new exposed_translate(null,null)));
-        class exposed_upper extends PyBuiltinMethodNarrow {
-
-            exposed_upper(PyObject self,PyBuiltinFunction.Info info) {
-                super(self,info);
-            }
-
-            public PyBuiltinFunction bind(PyObject self) {
-                return new exposed_upper(self,info);
-            }
-
-            public PyObject __call__() {
-                return new PyUnicode(((PyUnicode)self).unicode_upper());
-            }
-
-        }
-        dict.__setitem__("upper",new PyMethodDescr("upper",PyUnicode.class,0,0,new exposed_upper(null,null)));
-        class exposed_zfill extends PyBuiltinMethodNarrow {
-
-            exposed_zfill(PyObject self,PyBuiltinFunction.Info info) {
-                super(self,info);
-            }
-
-            public PyBuiltinFunction bind(PyObject self) {
-                return new exposed_zfill(self,info);
-            }
-
-            public PyObject __call__(PyObject arg0) {
-                try {
-                    return new PyUnicode(((PyUnicode)self).unicode_zfill(arg0.asInt(0)));
-                } catch (PyObject.ConversionException e) {
-                    String msg;
-                    switch (e.index) {
-                    case 0:
-                        msg="expected an integer";
-                        break;
-                    default:
-                        msg="xxx";
-                    }
-                    throw Py.TypeError(msg);
-                }
-            }
-
-        }
-        dict.__setitem__("zfill",new PyMethodDescr("zfill",PyUnicode.class,1,1,new exposed_zfill(null,null)));
-        dict.__setitem__("__new__",new PyNewWrapper(PyUnicode.class,"__new__",-1,-1) {
-
-                                                                                         public PyObject new_impl(boolean init,PyType subtype,PyObject[]args,String[]keywords) {
-                                                                                             return unicode_new(this,init,subtype,args,keywords);
-                                                                                         }
-
-                                                                                     });
-    }
-    //~ END GENERATED REGION -- DO NOT EDIT SEE gexpose.py
-
-    //XXX: probably don't need these.
-    //private String string;
-    //private transient int cached_hashcode=0;
-    //private transient boolean interned=false;
-
-    private static final PyType UNICODETYPE = PyType.fromClass(PyUnicode.class);
-    
-    // for PyJavaClass.init()
-    public PyUnicode() {
-        this(UNICODETYPE, "");
-    }
-
-    public PyUnicode(String string) {
-        this(UNICODETYPE, string);
-    }
-    
-    public PyUnicode(PyType subtype, String string) {
-        super(subtype, string);
-    }
-    
-    public PyUnicode(PyString pystring) {
-        this(UNICODETYPE, pystring);
-    }
-    
-    public PyUnicode(PyType subtype, PyString pystring) {
-        this(subtype, pystring.decode().toString());
-    }
-
-
-    public PyUnicode(char c) {
-        this(UNICODETYPE,String.valueOf(c));
-    }
-
-    final static PyObject unicode_new(PyNewWrapper new_, boolean init, PyType subtype,
-            PyObject[] args, String[] keywords) {
-        ArgParser ap = new ArgParser("unicode", args, keywords, new String[] { "string", "encoding", "errors" }, 0);
-        PyObject S = ap.getPyObject(0, null);
-        String encoding = ap.getString(1, null);
-        String errors = ap.getString(2, null);
-        if (new_.for_type == subtype) {
-            if (S == null) {
-                return new PyUnicode("");
-            }
-            if (S instanceof PyUnicode) {
-                return new PyUnicode(((PyUnicode)S).string);
-            }
-            if (S instanceof PyString) {
-                return new PyUnicode(codecs.decode((PyString)S, encoding, errors));
-            }
-            return S.__unicode__();
-        } else {
-            if (S == null) {
-                return new PyUnicodeDerived(subtype, "");
-            }
-        
-            return new PyUnicodeDerived(subtype, (String)((S.__str__()).__tojava__(String.class)));
-        }
-    }
-
-    /** <i>Internal use only. Do not call this method explicitly.</i> */
-    public static void classDictInit(PyObject dict) throws PyIgnoreMethodTag {}
-
-    public String safeRepr() throws PyIgnoreMethodTag {
-        return "'unicode' object";
-    }
-    
-    public PyString createInstance(String str){
-       return new PyUnicode(str);
-    }
-
-    public PyObject __mod__(PyObject other) {
-        return unicode___mod__(other);
-    }
-
-    final PyObject unicode___mod__(PyObject other){
-        StringFormatter fmt = new StringFormatter(string, true);
-        return fmt.format(other).__unicode__();
-=======
         private int nextCodePoint() {
             int U;
             int W1 = getString().charAt(k);
@@ -1417,7 +364,6 @@
         public void remove() {
             throw new UnsupportedOperationException("Not supported on PyUnicode objects (immutable)");
         }
->>>>>>> a19c0206
     }
 
     private static class SteppedIterator<T> implements Iterator {
@@ -1426,17 +372,11 @@
         private final int step;
         private T lookahead = null;
 
-<<<<<<< HEAD
-    public PyString unicode___str__() {
-        return new PyString(encode());
-    }
-=======
         public SteppedIterator(int step, Iterator<T> iter) {
             this.iter = iter;
             this.step = step;
             lookahead = advance();
         }
->>>>>>> a19c0206
 
         private T advance() {
             if (iter.hasNext()) {
