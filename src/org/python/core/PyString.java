--- conflicted
+++ resolved
@@ -8,10 +8,7 @@
 import java.text.DecimalFormatSymbols;
 
 import org.python.core.StringFormatter.DecimalFormatTemplate;
-<<<<<<< HEAD
-=======
 import org.python.core.buffer.BaseBuffer;
->>>>>>> 52fee2d4
 import org.python.core.buffer.SimpleStringBuffer;
 import org.python.core.stringlib.FieldNameIterator;
 import org.python.core.stringlib.InternalFormatSpec;
@@ -104,27 +101,14 @@
     }
 
     /**
-<<<<<<< HEAD
-     * Create a read-only buffer view of the contents of the string, treating it as a sequence of
-     * unsigned bytes. The caller specifies its requirements and navigational capabilities in the
-     * <code>flags</code> argument (see the constants in class {@link PyBUF} for an explanation).
-=======
      * Return a read-only buffer view of the contents of the string, treating it as a sequence of
      * unsigned bytes. The caller specifies its requirements and navigational capabilities in the
      * <code>flags</code> argument (see the constants in interface {@link PyBUF} for an
      * explanation). The method may return the same PyBuffer object to more than one consumer.
->>>>>>> 52fee2d4
      * 
      * @param flags consumer requirements
      * @return the requested buffer
      */
-<<<<<<< HEAD
-    public PyBuffer getBuffer(int flags) {
-        /*
-         * Return a buffer, but specialised to defer construction of the buf object.
-         */
-        return new SimpleStringBuffer(this, getString(), flags);
-=======
     public synchronized PyBuffer getBuffer(int flags) {
         // If we have already exported a buffer it may still be available for re-use
         BaseBuffer pybuf = getExistingBuffer(flags);
@@ -158,7 +142,6 @@
             }
         }
         return pybuf;
->>>>>>> 52fee2d4
     }
 
     public String substring(int start, int end) {
