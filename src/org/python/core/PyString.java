--- conflicted
+++ resolved
@@ -1,1460 +1,7 @@
 /// Copyright (c) Corporation for National Research Initiatives
 package org.python.core;
 
-<<<<<<< HEAD
-import java.io.UnsupportedEncodingException;
-
-/**
- * A builtin python string.
- */
-public class PyString extends PyBaseString implements ClassDictInit
-{
-    //~ BEGIN GENERATED REGION -- DO NOT EDIT SEE gexpose.py
-    /* type info */
-
-    public static final String exposed_name="str";
-
-    public static void typeSetup(PyObject dict,PyType.Newstyle marker) {
-        class exposed___ne__ extends PyBuiltinMethodNarrow {
-
-            exposed___ne__(PyObject self,PyBuiltinFunction.Info info) {
-                super(self,info);
-            }
-
-            public PyBuiltinFunction bind(PyObject self) {
-                return new exposed___ne__(self,info);
-            }
-
-            public PyObject __call__(PyObject arg0) {
-                PyObject ret=((PyString)self).str___ne__(arg0);
-                if (ret==null)
-                    return Py.NotImplemented;
-                return ret;
-            }
-
-        }
-        dict.__setitem__("__ne__",new PyMethodDescr("__ne__",PyString.class,1,1,new exposed___ne__(null,null)));
-        class exposed___eq__ extends PyBuiltinMethodNarrow {
-
-            exposed___eq__(PyObject self,PyBuiltinFunction.Info info) {
-                super(self,info);
-            }
-
-            public PyBuiltinFunction bind(PyObject self) {
-                return new exposed___eq__(self,info);
-            }
-
-            public PyObject __call__(PyObject arg0) {
-                PyObject ret=((PyString)self).str___eq__(arg0);
-                if (ret==null)
-                    return Py.NotImplemented;
-                return ret;
-            }
-
-        }
-        dict.__setitem__("__eq__",new PyMethodDescr("__eq__",PyString.class,1,1,new exposed___eq__(null,null)));
-        class exposed___lt__ extends PyBuiltinMethodNarrow {
-
-            exposed___lt__(PyObject self,PyBuiltinFunction.Info info) {
-                super(self,info);
-            }
-
-            public PyBuiltinFunction bind(PyObject self) {
-                return new exposed___lt__(self,info);
-            }
-
-            public PyObject __call__(PyObject arg0) {
-                PyObject ret=((PyString)self).str___lt__(arg0);
-                if (ret==null)
-                    return Py.NotImplemented;
-                return ret;
-            }
-
-        }
-        dict.__setitem__("__lt__",new PyMethodDescr("__lt__",PyString.class,1,1,new exposed___lt__(null,null)));
-        class exposed___le__ extends PyBuiltinMethodNarrow {
-
-            exposed___le__(PyObject self,PyBuiltinFunction.Info info) {
-                super(self,info);
-            }
-
-            public PyBuiltinFunction bind(PyObject self) {
-                return new exposed___le__(self,info);
-            }
-
-            public PyObject __call__(PyObject arg0) {
-                PyObject ret=((PyString)self).str___le__(arg0);
-                if (ret==null)
-                    return Py.NotImplemented;
-                return ret;
-            }
-
-        }
-        dict.__setitem__("__le__",new PyMethodDescr("__le__",PyString.class,1,1,new exposed___le__(null,null)));
-        class exposed___gt__ extends PyBuiltinMethodNarrow {
-
-            exposed___gt__(PyObject self,PyBuiltinFunction.Info info) {
-                super(self,info);
-            }
-
-            public PyBuiltinFunction bind(PyObject self) {
-                return new exposed___gt__(self,info);
-            }
-
-            public PyObject __call__(PyObject arg0) {
-                PyObject ret=((PyString)self).str___gt__(arg0);
-                if (ret==null)
-                    return Py.NotImplemented;
-                return ret;
-            }
-
-        }
-        dict.__setitem__("__gt__",new PyMethodDescr("__gt__",PyString.class,1,1,new exposed___gt__(null,null)));
-        class exposed___ge__ extends PyBuiltinMethodNarrow {
-
-            exposed___ge__(PyObject self,PyBuiltinFunction.Info info) {
-                super(self,info);
-            }
-
-            public PyBuiltinFunction bind(PyObject self) {
-                return new exposed___ge__(self,info);
-            }
-
-            public PyObject __call__(PyObject arg0) {
-                PyObject ret=((PyString)self).str___ge__(arg0);
-                if (ret==null)
-                    return Py.NotImplemented;
-                return ret;
-            }
-
-        }
-        dict.__setitem__("__ge__",new PyMethodDescr("__ge__",PyString.class,1,1,new exposed___ge__(null,null)));
-        class exposed___add__ extends PyBuiltinMethodNarrow {
-
-            exposed___add__(PyObject self,PyBuiltinFunction.Info info) {
-                super(self,info);
-            }
-
-            public PyBuiltinFunction bind(PyObject self) {
-                return new exposed___add__(self,info);
-            }
-
-            public PyObject __call__(PyObject arg0) {
-                PyObject ret=((PyString)self).str___add__(arg0);
-                if (ret==null)
-                    return Py.NotImplemented;
-                return ret;
-            }
-
-        }
-        dict.__setitem__("__add__",new PyMethodDescr("__add__",PyString.class,1,1,new exposed___add__(null,null)));
-        class exposed___mod__ extends PyBuiltinMethodNarrow {
-
-            exposed___mod__(PyObject self,PyBuiltinFunction.Info info) {
-                super(self,info);
-            }
-
-            public PyBuiltinFunction bind(PyObject self) {
-                return new exposed___mod__(self,info);
-            }
-
-            public PyObject __call__(PyObject arg0) {
-                PyObject ret=((PyString)self).str___mod__(arg0);
-                if (ret==null)
-                    return Py.NotImplemented;
-                return ret;
-            }
-
-        }
-        dict.__setitem__("__mod__",new PyMethodDescr("__mod__",PyString.class,1,1,new exposed___mod__(null,null)));
-        class exposed___mul__ extends PyBuiltinMethodNarrow {
-
-            exposed___mul__(PyObject self,PyBuiltinFunction.Info info) {
-                super(self,info);
-            }
-
-            public PyBuiltinFunction bind(PyObject self) {
-                return new exposed___mul__(self,info);
-            }
-
-            public PyObject __call__(PyObject arg0) {
-                PyObject ret=((PyString)self).str___mul__(arg0);
-                if (ret==null)
-                    return Py.NotImplemented;
-                return ret;
-            }
-
-        }
-        dict.__setitem__("__mul__",new PyMethodDescr("__mul__",PyString.class,1,1,new exposed___mul__(null,null)));
-        class exposed___rmul__ extends PyBuiltinMethodNarrow {
-
-            exposed___rmul__(PyObject self,PyBuiltinFunction.Info info) {
-                super(self,info);
-            }
-
-            public PyBuiltinFunction bind(PyObject self) {
-                return new exposed___rmul__(self,info);
-            }
-
-            public PyObject __call__(PyObject arg0) {
-                PyObject ret=((PyString)self).str___rmul__(arg0);
-                if (ret==null)
-                    return Py.NotImplemented;
-                return ret;
-            }
-
-        }
-        dict.__setitem__("__rmul__",new PyMethodDescr("__rmul__",PyString.class,1,1,new exposed___rmul__(null,null)));
-        class exposed___getitem__ extends PyBuiltinMethodNarrow {
-
-            exposed___getitem__(PyObject self,PyBuiltinFunction.Info info) {
-                super(self,info);
-            }
-
-            public PyBuiltinFunction bind(PyObject self) {
-                return new exposed___getitem__(self,info);
-            }
-
-            public PyObject __call__(PyObject arg0) {
-                PyObject ret=((PyString)self).seq___finditem__(arg0);
-                if (ret==null) {
-                    throw Py.IndexError("index out of range: "+arg0);
-                }
-                return ret;
-            }
-
-        }
-        dict.__setitem__("__getitem__",new PyMethodDescr("__getitem__",PyString.class,1,1,new exposed___getitem__(null,null)));
-        class exposed___getslice__ extends PyBuiltinMethodNarrow {
-
-            exposed___getslice__(PyObject self,PyBuiltinFunction.Info info) {
-                super(self,info);
-            }
-
-            public PyBuiltinFunction bind(PyObject self) {
-                return new exposed___getslice__(self,info);
-            }
-
-            public PyObject __call__(PyObject arg0,PyObject arg1,PyObject arg2) {
-                return((PyString)self).seq___getslice__(arg0,arg1,arg2);
-            }
-
-            public PyObject __call__(PyObject arg0,PyObject arg1) {
-                return((PyString)self).seq___getslice__(arg0,arg1);
-            }
-
-        }
-        dict.__setitem__("__getslice__",new PyMethodDescr("__getslice__",PyString.class,2,3,new exposed___getslice__(null,null)));
-        class exposed___contains__ extends PyBuiltinMethodNarrow {
-
-            exposed___contains__(PyObject self,PyBuiltinFunction.Info info) {
-                super(self,info);
-            }
-
-            public PyBuiltinFunction bind(PyObject self) {
-                return new exposed___contains__(self,info);
-            }
-
-            public PyObject __call__(PyObject arg0) {
-                return Py.newBoolean(((PyString)self).str___contains__(arg0));
-            }
-
-        }
-        dict.__setitem__("__contains__",new PyMethodDescr("__contains__",PyString.class,1,1,new exposed___contains__(null,null)));
-        class exposed___len__ extends PyBuiltinMethodNarrow {
-
-            exposed___len__(PyObject self,PyBuiltinFunction.Info info) {
-                super(self,info);
-            }
-
-            public PyBuiltinFunction bind(PyObject self) {
-                return new exposed___len__(self,info);
-            }
-
-            public PyObject __call__() {
-                return Py.newInteger(((PyString)self).str___len__());
-            }
-
-        }
-        dict.__setitem__("__len__",new PyMethodDescr("__len__",PyString.class,0,0,new exposed___len__(null,null)));
-        class exposed___reduce__ extends PyBuiltinMethodNarrow {
-
-            exposed___reduce__(PyObject self,PyBuiltinFunction.Info info) {
-                super(self,info);
-            }
-
-            public PyBuiltinFunction bind(PyObject self) {
-                return new exposed___reduce__(self,info);
-            }
-
-            public PyObject __call__() {
-                return((PyString)self).str___reduce__();
-            }
-
-        }
-        dict.__setitem__("__reduce__",new PyMethodDescr("__reduce__",PyString.class,0,0,new exposed___reduce__(null,null)));
-        class exposed___str__ extends PyBuiltinMethodNarrow {
-
-            exposed___str__(PyObject self,PyBuiltinFunction.Info info) {
-                super(self,info);
-            }
-
-            public PyBuiltinFunction bind(PyObject self) {
-                return new exposed___str__(self,info);
-            }
-
-            public PyObject __call__() {
-                return((PyString)self).str___str__();
-            }
-
-        }
-        dict.__setitem__("__str__",new PyMethodDescr("__str__",PyString.class,0,0,new exposed___str__(null,null)));
-        class exposed___unicode__ extends PyBuiltinMethodNarrow {
-
-            exposed___unicode__(PyObject self,PyBuiltinFunction.Info info) {
-                super(self,info);
-            }
-
-            public PyBuiltinFunction bind(PyObject self) {
-                return new exposed___unicode__(self,info);
-            }
-
-            public PyObject __call__() {
-                return((PyString)self).str___unicode__();
-            }
-
-        }
-        dict.__setitem__("__unicode__",new PyMethodDescr("__unicode__",PyString.class,0,0,new exposed___unicode__(null,null)));
-        class exposed___hash__ extends PyBuiltinMethodNarrow {
-
-            exposed___hash__(PyObject self,PyBuiltinFunction.Info info) {
-                super(self,info);
-            }
-
-            public PyBuiltinFunction bind(PyObject self) {
-                return new exposed___hash__(self,info);
-            }
-
-            public PyObject __call__() {
-                return Py.newInteger(((PyString)self).str_hashCode());
-            }
-
-        }
-        dict.__setitem__("__hash__",new PyMethodDescr("__hash__",PyString.class,0,0,new exposed___hash__(null,null)));
-        class exposed___repr__ extends PyBuiltinMethodNarrow {
-
-            exposed___repr__(PyObject self,PyBuiltinFunction.Info info) {
-                super(self,info);
-            }
-
-            public PyBuiltinFunction bind(PyObject self) {
-                return new exposed___repr__(self,info);
-            }
-
-            public PyObject __call__() {
-                return new PyString(((PyString)self).str_toString());
-            }
-
-        }
-        dict.__setitem__("__repr__",new PyMethodDescr("__repr__",PyString.class,0,0,new exposed___repr__(null,null)));
-        class exposed_capitalize extends PyBuiltinMethodNarrow {
-
-            exposed_capitalize(PyObject self,PyBuiltinFunction.Info info) {
-                super(self,info);
-            }
-
-            public PyBuiltinFunction bind(PyObject self) {
-                return new exposed_capitalize(self,info);
-            }
-
-            public PyObject __call__() {
-                return new PyString(((PyString)self).str_capitalize());
-            }
-
-        }
-        dict.__setitem__("capitalize",new PyMethodDescr("capitalize",PyString.class,0,0,new exposed_capitalize(null,null)));
-        class exposed_center extends PyBuiltinMethodNarrow {
-
-            exposed_center(PyObject self,PyBuiltinFunction.Info info) {
-                super(self,info);
-            }
-
-            public PyBuiltinFunction bind(PyObject self) {
-                return new exposed_center(self,info);
-            }
-
-            public PyObject __call__(PyObject arg0) {
-                try {
-                    return new PyString(((PyString)self).str_center(arg0.asInt(0)));
-                } catch (PyObject.ConversionException e) {
-                    String msg;
-                    switch (e.index) {
-                    case 0:
-                        msg="expected an integer";
-                        break;
-                    default:
-                        msg="xxx";
-                    }
-                    throw Py.TypeError(msg);
-                }
-            }
-
-        }
-        dict.__setitem__("center",new PyMethodDescr("center",PyString.class,1,1,new exposed_center(null,null)));
-        class exposed_count extends PyBuiltinMethodNarrow {
-
-            exposed_count(PyObject self,PyBuiltinFunction.Info info) {
-                super(self,info);
-            }
-
-            public PyBuiltinFunction bind(PyObject self) {
-                return new exposed_count(self,info);
-            }
-
-            public PyObject __call__(PyObject arg0,PyObject arg1,PyObject arg2) {
-                try {
-                    return Py.newInteger(((PyString)self).str_count(arg0.asString(0),arg1.asInt(1),arg2.asInt(2)));
-                } catch (PyObject.ConversionException e) {
-                    String msg;
-                    switch (e.index) {
-                    case 1:
-                    case 2:
-                        msg="expected an integer";
-                        break;
-                    case 0:
-                        msg="expected a string";
-                        break;
-                    default:
-                        msg="xxx";
-                    }
-                    throw Py.TypeError(msg);
-                }
-            }
-
-            public PyObject __call__(PyObject arg0,PyObject arg1) {
-                try {
-                    return Py.newInteger(((PyString)self).str_count(arg0.asString(0),arg1.asInt(1)));
-                } catch (PyObject.ConversionException e) {
-                    String msg;
-                    switch (e.index) {
-                    case 1:
-                        msg="expected an integer";
-                        break;
-                    case 0:
-                        msg="expected a string";
-                        break;
-                    default:
-                        msg="xxx";
-                    }
-                    throw Py.TypeError(msg);
-                }
-            }
-
-            public PyObject __call__(PyObject arg0) {
-                try {
-                    return Py.newInteger(((PyString)self).str_count(arg0.asString(0)));
-                } catch (PyObject.ConversionException e) {
-                    String msg;
-                    switch (e.index) {
-                    case 0:
-                        msg="expected a string";
-                        break;
-                    default:
-                        msg="xxx";
-                    }
-                    throw Py.TypeError(msg);
-                }
-            }
-
-        }
-        dict.__setitem__("count",new PyMethodDescr("count",PyString.class,1,3,new exposed_count(null,null)));
-        class exposed_decode extends PyBuiltinMethodNarrow {
-
-            exposed_decode(PyObject self,PyBuiltinFunction.Info info) {
-                super(self,info);
-            }
-
-            public PyBuiltinFunction bind(PyObject self) {
-                return new exposed_decode(self,info);
-            }
-
-            public PyObject __call__(PyObject arg0,PyObject arg1) {
-                try {
-                    return new PyUnicode(((PyString)self).str_decode(arg0.asString(0),arg1.asString(1)));
-                } catch (PyObject.ConversionException e) {
-                    String msg;
-                    switch (e.index) {
-                    case 0:
-                    case 1:
-                        msg="expected a string";
-                        break;
-                    default:
-                        msg="xxx";
-                    }
-                    throw Py.TypeError(msg);
-                }
-            }
-
-            public PyObject __call__(PyObject arg0) {
-                try {
-                    return new PyUnicode(((PyString)self).str_decode(arg0.asString(0)));
-                } catch (PyObject.ConversionException e) {
-                    String msg;
-                    switch (e.index) {
-                    case 0:
-                        msg="expected a string";
-                        break;
-                    default:
-                        msg="xxx";
-                    }
-                    throw Py.TypeError(msg);
-                }
-            }
-
-            public PyObject __call__() {
-                return new PyUnicode(((PyString)self).str_decode());
-            }
-
-        }
-        dict.__setitem__("decode",new PyMethodDescr("decode",PyString.class,0,2,new exposed_decode(null,null)));
-        class exposed_encode extends PyBuiltinMethodNarrow {
-
-            exposed_encode(PyObject self,PyBuiltinFunction.Info info) {
-                super(self,info);
-            }
-
-            public PyBuiltinFunction bind(PyObject self) {
-                return new exposed_encode(self,info);
-            }
-
-            public PyObject __call__(PyObject arg0,PyObject arg1) {
-                try {
-                    return new PyString(((PyString)self).str_encode(arg0.asString(0),arg1.asString(1)));
-                } catch (PyObject.ConversionException e) {
-                    String msg;
-                    switch (e.index) {
-                    case 0:
-                    case 1:
-                        msg="expected a string";
-                        break;
-                    default:
-                        msg="xxx";
-                    }
-                    throw Py.TypeError(msg);
-                }
-            }
-
-            public PyObject __call__(PyObject arg0) {
-                try {
-                    return new PyString(((PyString)self).str_encode(arg0.asString(0)));
-                } catch (PyObject.ConversionException e) {
-                    String msg;
-                    switch (e.index) {
-                    case 0:
-                        msg="expected a string";
-                        break;
-                    default:
-                        msg="xxx";
-                    }
-                    throw Py.TypeError(msg);
-                }
-            }
-
-            public PyObject __call__() {
-                return new PyString(((PyString)self).str_encode());
-            }
-
-        }
-        dict.__setitem__("encode",new PyMethodDescr("encode",PyString.class,0,2,new exposed_encode(null,null)));
-        class exposed_endswith extends PyBuiltinMethodNarrow {
-
-            exposed_endswith(PyObject self,PyBuiltinFunction.Info info) {
-                super(self,info);
-            }
-
-            public PyBuiltinFunction bind(PyObject self) {
-                return new exposed_endswith(self,info);
-            }
-
-            public PyObject __call__(PyObject arg0,PyObject arg1,PyObject arg2) {
-                try {
-                    return Py.newBoolean(((PyString)self).str_endswith(arg0.asString(0),arg1.asInt(1),arg2.asInt(2)));
-                } catch (PyObject.ConversionException e) {
-                    String msg;
-                    switch (e.index) {
-                    case 1:
-                    case 2:
-                        msg="expected an integer";
-                        break;
-                    case 0:
-                        msg="expected a string";
-                        break;
-                    default:
-                        msg="xxx";
-                    }
-                    throw Py.TypeError(msg);
-                }
-            }
-
-            public PyObject __call__(PyObject arg0,PyObject arg1) {
-                try {
-                    return Py.newBoolean(((PyString)self).str_endswith(arg0.asString(0),arg1.asInt(1)));
-                } catch (PyObject.ConversionException e) {
-                    String msg;
-                    switch (e.index) {
-                    case 1:
-                        msg="expected an integer";
-                        break;
-                    case 0:
-                        msg="expected a string";
-                        break;
-                    default:
-                        msg="xxx";
-                    }
-                    throw Py.TypeError(msg);
-                }
-            }
-
-            public PyObject __call__(PyObject arg0) {
-                try {
-                    return Py.newBoolean(((PyString)self).str_endswith(arg0.asString(0)));
-                } catch (PyObject.ConversionException e) {
-                    String msg;
-                    switch (e.index) {
-                    case 0:
-                        msg="expected a string";
-                        break;
-                    default:
-                        msg="xxx";
-                    }
-                    throw Py.TypeError(msg);
-                }
-            }
-
-        }
-        dict.__setitem__("endswith",new PyMethodDescr("endswith",PyString.class,1,3,new exposed_endswith(null,null)));
-        class exposed_expandtabs extends PyBuiltinMethodNarrow {
-
-            exposed_expandtabs(PyObject self,PyBuiltinFunction.Info info) {
-                super(self,info);
-            }
-
-            public PyBuiltinFunction bind(PyObject self) {
-                return new exposed_expandtabs(self,info);
-            }
-
-            public PyObject __call__(PyObject arg0) {
-                try {
-                    return new PyString(((PyString)self).str_expandtabs(arg0.asInt(0)));
-                } catch (PyObject.ConversionException e) {
-                    String msg;
-                    switch (e.index) {
-                    case 0:
-                        msg="expected an integer";
-                        break;
-                    default:
-                        msg="xxx";
-                    }
-                    throw Py.TypeError(msg);
-                }
-            }
-
-            public PyObject __call__() {
-                return new PyString(((PyString)self).str_expandtabs());
-            }
-
-        }
-        dict.__setitem__("expandtabs",new PyMethodDescr("expandtabs",PyString.class,0,1,new exposed_expandtabs(null,null)));
-        class exposed_find extends PyBuiltinMethodNarrow {
-
-            exposed_find(PyObject self,PyBuiltinFunction.Info info) {
-                super(self,info);
-            }
-
-            public PyBuiltinFunction bind(PyObject self) {
-                return new exposed_find(self,info);
-            }
-
-            public PyObject __call__(PyObject arg0,PyObject arg1,PyObject arg2) {
-                try {
-                    return Py.newInteger(((PyString)self).str_find(arg0.asString(0),arg1.asInt(1),arg2.asInt(2)));
-                } catch (PyObject.ConversionException e) {
-                    String msg;
-                    switch (e.index) {
-                    case 1:
-                    case 2:
-                        msg="expected an integer";
-                        break;
-                    case 0:
-                        msg="expected a string";
-                        break;
-                    default:
-                        msg="xxx";
-                    }
-                    throw Py.TypeError(msg);
-                }
-            }
-
-            public PyObject __call__(PyObject arg0,PyObject arg1) {
-                try {
-                    return Py.newInteger(((PyString)self).str_find(arg0.asString(0),arg1.asInt(1)));
-                } catch (PyObject.ConversionException e) {
-                    String msg;
-                    switch (e.index) {
-                    case 1:
-                        msg="expected an integer";
-                        break;
-                    case 0:
-                        msg="expected a string";
-                        break;
-                    default:
-                        msg="xxx";
-                    }
-                    throw Py.TypeError(msg);
-                }
-            }
-
-            public PyObject __call__(PyObject arg0) {
-                try {
-                    return Py.newInteger(((PyString)self).str_find(arg0.asString(0)));
-                } catch (PyObject.ConversionException e) {
-                    String msg;
-                    switch (e.index) {
-                    case 0:
-                        msg="expected a string";
-                        break;
-                    default:
-                        msg="xxx";
-                    }
-                    throw Py.TypeError(msg);
-                }
-            }
-
-        }
-        dict.__setitem__("find",new PyMethodDescr("find",PyString.class,1,3,new exposed_find(null,null)));
-        class exposed_index extends PyBuiltinMethodNarrow {
-
-            exposed_index(PyObject self,PyBuiltinFunction.Info info) {
-                super(self,info);
-            }
-
-            public PyBuiltinFunction bind(PyObject self) {
-                return new exposed_index(self,info);
-            }
-
-            public PyObject __call__(PyObject arg0,PyObject arg1,PyObject arg2) {
-                try {
-                    return Py.newInteger(((PyString)self).str_index(arg0.asString(0),arg1.asInt(1),arg2.asInt(2)));
-                } catch (PyObject.ConversionException e) {
-                    String msg;
-                    switch (e.index) {
-                    case 1:
-                    case 2:
-                        msg="expected an integer";
-                        break;
-                    case 0:
-                        msg="expected a string";
-                        break;
-                    default:
-                        msg="xxx";
-                    }
-                    throw Py.TypeError(msg);
-                }
-            }
-
-            public PyObject __call__(PyObject arg0,PyObject arg1) {
-                try {
-                    return Py.newInteger(((PyString)self).str_index(arg0.asString(0),arg1.asInt(1)));
-                } catch (PyObject.ConversionException e) {
-                    String msg;
-                    switch (e.index) {
-                    case 1:
-                        msg="expected an integer";
-                        break;
-                    case 0:
-                        msg="expected a string";
-                        break;
-                    default:
-                        msg="xxx";
-                    }
-                    throw Py.TypeError(msg);
-                }
-            }
-
-            public PyObject __call__(PyObject arg0) {
-                try {
-                    return Py.newInteger(((PyString)self).str_index(arg0.asString(0)));
-                } catch (PyObject.ConversionException e) {
-                    String msg;
-                    switch (e.index) {
-                    case 0:
-                        msg="expected a string";
-                        break;
-                    default:
-                        msg="xxx";
-                    }
-                    throw Py.TypeError(msg);
-                }
-            }
-
-        }
-        dict.__setitem__("index",new PyMethodDescr("index",PyString.class,1,3,new exposed_index(null,null)));
-        class exposed_isalnum extends PyBuiltinMethodNarrow {
-
-            exposed_isalnum(PyObject self,PyBuiltinFunction.Info info) {
-                super(self,info);
-            }
-
-            public PyBuiltinFunction bind(PyObject self) {
-                return new exposed_isalnum(self,info);
-            }
-
-            public PyObject __call__() {
-                return Py.newBoolean(((PyString)self).str_isalnum());
-            }
-
-        }
-        dict.__setitem__("isalnum",new PyMethodDescr("isalnum",PyString.class,0,0,new exposed_isalnum(null,null)));
-        class exposed_isalpha extends PyBuiltinMethodNarrow {
-
-            exposed_isalpha(PyObject self,PyBuiltinFunction.Info info) {
-                super(self,info);
-            }
-
-            public PyBuiltinFunction bind(PyObject self) {
-                return new exposed_isalpha(self,info);
-            }
-
-            public PyObject __call__() {
-                return Py.newBoolean(((PyString)self).str_isalpha());
-            }
-
-        }
-        dict.__setitem__("isalpha",new PyMethodDescr("isalpha",PyString.class,0,0,new exposed_isalpha(null,null)));
-        class exposed_isdecimal extends PyBuiltinMethodNarrow {
-
-            exposed_isdecimal(PyObject self,PyBuiltinFunction.Info info) {
-                super(self,info);
-            }
-
-            public PyBuiltinFunction bind(PyObject self) {
-                return new exposed_isdecimal(self,info);
-            }
-
-            public PyObject __call__() {
-                return Py.newBoolean(((PyString)self).str_isdecimal());
-            }
-
-        }
-        dict.__setitem__("isdecimal",new PyMethodDescr("isdecimal",PyString.class,0,0,new exposed_isdecimal(null,null)));
-        class exposed_isdigit extends PyBuiltinMethodNarrow {
-
-            exposed_isdigit(PyObject self,PyBuiltinFunction.Info info) {
-                super(self,info);
-            }
-
-            public PyBuiltinFunction bind(PyObject self) {
-                return new exposed_isdigit(self,info);
-            }
-
-            public PyObject __call__() {
-                return Py.newBoolean(((PyString)self).str_isdigit());
-            }
-
-        }
-        dict.__setitem__("isdigit",new PyMethodDescr("isdigit",PyString.class,0,0,new exposed_isdigit(null,null)));
-        class exposed_islower extends PyBuiltinMethodNarrow {
-
-            exposed_islower(PyObject self,PyBuiltinFunction.Info info) {
-                super(self,info);
-            }
-
-            public PyBuiltinFunction bind(PyObject self) {
-                return new exposed_islower(self,info);
-            }
-
-            public PyObject __call__() {
-                return Py.newBoolean(((PyString)self).str_islower());
-            }
-
-        }
-        dict.__setitem__("islower",new PyMethodDescr("islower",PyString.class,0,0,new exposed_islower(null,null)));
-        class exposed_isnumeric extends PyBuiltinMethodNarrow {
-
-            exposed_isnumeric(PyObject self,PyBuiltinFunction.Info info) {
-                super(self,info);
-            }
-
-            public PyBuiltinFunction bind(PyObject self) {
-                return new exposed_isnumeric(self,info);
-            }
-
-            public PyObject __call__() {
-                return Py.newBoolean(((PyString)self).str_isnumeric());
-            }
-
-        }
-        dict.__setitem__("isnumeric",new PyMethodDescr("isnumeric",PyString.class,0,0,new exposed_isnumeric(null,null)));
-        class exposed_isspace extends PyBuiltinMethodNarrow {
-
-            exposed_isspace(PyObject self,PyBuiltinFunction.Info info) {
-                super(self,info);
-            }
-
-            public PyBuiltinFunction bind(PyObject self) {
-                return new exposed_isspace(self,info);
-            }
-
-            public PyObject __call__() {
-                return Py.newBoolean(((PyString)self).str_isspace());
-            }
-
-        }
-        dict.__setitem__("isspace",new PyMethodDescr("isspace",PyString.class,0,0,new exposed_isspace(null,null)));
-        class exposed_istitle extends PyBuiltinMethodNarrow {
-
-            exposed_istitle(PyObject self,PyBuiltinFunction.Info info) {
-                super(self,info);
-            }
-
-            public PyBuiltinFunction bind(PyObject self) {
-                return new exposed_istitle(self,info);
-            }
-
-            public PyObject __call__() {
-                return Py.newBoolean(((PyString)self).str_istitle());
-            }
-
-        }
-        dict.__setitem__("istitle",new PyMethodDescr("istitle",PyString.class,0,0,new exposed_istitle(null,null)));
-        class exposed_isunicode extends PyBuiltinMethodNarrow {
-
-            exposed_isunicode(PyObject self,PyBuiltinFunction.Info info) {
-                super(self,info);
-            }
-
-            public PyBuiltinFunction bind(PyObject self) {
-                return new exposed_isunicode(self,info);
-            }
-
-            public PyObject __call__() {
-                return Py.newBoolean(((PyString)self).str_isunicode());
-            }
-
-        }
-        dict.__setitem__("isunicode",new PyMethodDescr("isunicode",PyString.class,0,0,new exposed_isunicode(null,null)));
-        class exposed_isupper extends PyBuiltinMethodNarrow {
-
-            exposed_isupper(PyObject self,PyBuiltinFunction.Info info) {
-                super(self,info);
-            }
-
-            public PyBuiltinFunction bind(PyObject self) {
-                return new exposed_isupper(self,info);
-            }
-
-            public PyObject __call__() {
-                return Py.newBoolean(((PyString)self).str_isupper());
-            }
-
-        }
-        dict.__setitem__("isupper",new PyMethodDescr("isupper",PyString.class,0,0,new exposed_isupper(null,null)));
-        class exposed_join extends PyBuiltinMethodNarrow {
-
-            exposed_join(PyObject self,PyBuiltinFunction.Info info) {
-                super(self,info);
-            }
-
-            public PyBuiltinFunction bind(PyObject self) {
-                return new exposed_join(self,info);
-            }
-
-            public PyObject __call__(PyObject arg0) {
-                return((PyString)self).str_join(arg0);
-            }
-
-        }
-        dict.__setitem__("join",new PyMethodDescr("join",PyString.class,1,1,new exposed_join(null,null)));
-        class exposed_ljust extends PyBuiltinMethodNarrow {
-
-            exposed_ljust(PyObject self,PyBuiltinFunction.Info info) {
-                super(self,info);
-            }
-
-            public PyBuiltinFunction bind(PyObject self) {
-                return new exposed_ljust(self,info);
-            }
-
-            public PyObject __call__(PyObject arg0) {
-                try {
-                    return new PyString(((PyString)self).str_ljust(arg0.asInt(0)));
-                } catch (PyObject.ConversionException e) {
-                    String msg;
-                    switch (e.index) {
-                    case 0:
-                        msg="expected an integer";
-                        break;
-                    default:
-                        msg="xxx";
-                    }
-                    throw Py.TypeError(msg);
-                }
-            }
-
-        }
-        dict.__setitem__("ljust",new PyMethodDescr("ljust",PyString.class,1,1,new exposed_ljust(null,null)));
-        class exposed_lower extends PyBuiltinMethodNarrow {
-
-            exposed_lower(PyObject self,PyBuiltinFunction.Info info) {
-                super(self,info);
-            }
-
-            public PyBuiltinFunction bind(PyObject self) {
-                return new exposed_lower(self,info);
-            }
-
-            public PyObject __call__() {
-                return new PyString(((PyString)self).str_lower());
-            }
-
-        }
-        dict.__setitem__("lower",new PyMethodDescr("lower",PyString.class,0,0,new exposed_lower(null,null)));
-        class exposed_lstrip extends PyBuiltinMethodNarrow {
-
-            exposed_lstrip(PyObject self,PyBuiltinFunction.Info info) {
-                super(self,info);
-            }
-
-            public PyBuiltinFunction bind(PyObject self) {
-                return new exposed_lstrip(self,info);
-            }
-
-            public PyObject __call__(PyObject arg0) {
-                try {
-                    return new PyString(((PyString)self).str_lstrip(arg0.asStringOrNull(0)));
-                } catch (PyObject.ConversionException e) {
-                    String msg;
-                    switch (e.index) {
-                    case 0:
-                        msg="expected a string or None";
-                        break;
-                    default:
-                        msg="xxx";
-                    }
-                    throw Py.TypeError(msg);
-                }
-            }
-
-            public PyObject __call__() {
-                return new PyString(((PyString)self).str_lstrip());
-            }
-
-        }
-        dict.__setitem__("lstrip",new PyMethodDescr("lstrip",PyString.class,0,1,new exposed_lstrip(null,null)));
-        class exposed_replace extends PyBuiltinMethodNarrow {
-
-            exposed_replace(PyObject self,PyBuiltinFunction.Info info) {
-                super(self,info);
-            }
-
-            public PyBuiltinFunction bind(PyObject self) {
-                return new exposed_replace(self,info);
-            }
-
-            public PyObject __call__(PyObject arg0,PyObject arg1,PyObject arg2) {
-                try {
-                    return((PyString)self).str_replace(arg0,arg1,arg2.asInt(2));
-                } catch (PyObject.ConversionException e) {
-                    String msg;
-                    switch (e.index) {
-                    case 2:
-                        msg="expected an integer";
-                        break;
-                    default:
-                        msg="xxx";
-                    }
-                    throw Py.TypeError(msg);
-                }
-            }
-
-            public PyObject __call__(PyObject arg0,PyObject arg1) {
-                return((PyString)self).str_replace(arg0,arg1);
-            }
-
-        }
-        dict.__setitem__("replace",new PyMethodDescr("replace",PyString.class,2,3,new exposed_replace(null,null)));
-        class exposed_rfind extends PyBuiltinMethodNarrow {
-
-            exposed_rfind(PyObject self,PyBuiltinFunction.Info info) {
-                super(self,info);
-            }
-
-            public PyBuiltinFunction bind(PyObject self) {
-                return new exposed_rfind(self,info);
-            }
-
-            public PyObject __call__(PyObject arg0,PyObject arg1,PyObject arg2) {
-                try {
-                    return Py.newInteger(((PyString)self).str_rfind(arg0.asString(0),arg1.asInt(1),arg2.asInt(2)));
-                } catch (PyObject.ConversionException e) {
-                    String msg;
-                    switch (e.index) {
-                    case 1:
-                    case 2:
-                        msg="expected an integer";
-                        break;
-                    case 0:
-                        msg="expected a string";
-                        break;
-                    default:
-                        msg="xxx";
-                    }
-                    throw Py.TypeError(msg);
-                }
-            }
-
-            public PyObject __call__(PyObject arg0,PyObject arg1) {
-                try {
-                    return Py.newInteger(((PyString)self).str_rfind(arg0.asString(0),arg1.asInt(1)));
-                } catch (PyObject.ConversionException e) {
-                    String msg;
-                    switch (e.index) {
-                    case 1:
-                        msg="expected an integer";
-                        break;
-                    case 0:
-                        msg="expected a string";
-                        break;
-                    default:
-                        msg="xxx";
-                    }
-                    throw Py.TypeError(msg);
-                }
-            }
-
-            public PyObject __call__(PyObject arg0) {
-                try {
-                    return Py.newInteger(((PyString)self).str_rfind(arg0.asString(0)));
-                } catch (PyObject.ConversionException e) {
-                    String msg;
-                    switch (e.index) {
-                    case 0:
-                        msg="expected a string";
-                        break;
-                    default:
-                        msg="xxx";
-                    }
-                    throw Py.TypeError(msg);
-                }
-            }
-
-        }
-        dict.__setitem__("rfind",new PyMethodDescr("rfind",PyString.class,1,3,new exposed_rfind(null,null)));
-        class exposed_rindex extends PyBuiltinMethodNarrow {
-
-            exposed_rindex(PyObject self,PyBuiltinFunction.Info info) {
-                super(self,info);
-            }
-
-            public PyBuiltinFunction bind(PyObject self) {
-                return new exposed_rindex(self,info);
-            }
-
-            public PyObject __call__(PyObject arg0,PyObject arg1,PyObject arg2) {
-                try {
-                    return Py.newInteger(((PyString)self).str_rindex(arg0.asString(0),arg1.asInt(1),arg2.asInt(2)));
-                } catch (PyObject.ConversionException e) {
-                    String msg;
-                    switch (e.index) {
-                    case 1:
-                    case 2:
-                        msg="expected an integer";
-                        break;
-                    case 0:
-                        msg="expected a string";
-                        break;
-                    default:
-                        msg="xxx";
-                    }
-                    throw Py.TypeError(msg);
-                }
-            }
-
-            public PyObject __call__(PyObject arg0,PyObject arg1) {
-                try {
-                    return Py.newInteger(((PyString)self).str_rindex(arg0.asString(0),arg1.asInt(1)));
-                } catch (PyObject.ConversionException e) {
-                    String msg;
-                    switch (e.index) {
-                    case 1:
-                        msg="expected an integer";
-                        break;
-                    case 0:
-                        msg="expected a string";
-                        break;
-                    default:
-                        msg="xxx";
-                    }
-                    throw Py.TypeError(msg);
-                }
-            }
-
-            public PyObject __call__(PyObject arg0) {
-                try {
-                    return Py.newInteger(((PyString)self).str_rindex(arg0.asString(0)));
-                } catch (PyObject.ConversionException e) {
-                    String msg;
-                    switch (e.index) {
-                    case 0:
-                        msg="expected a string";
-                        break;
-                    default:
-                        msg="xxx";
-                    }
-                    throw Py.TypeError(msg);
-                }
-            }
-
-        }
-        dict.__setitem__("rindex",new PyMethodDescr("rindex",PyString.class,1,3,new exposed_rindex(null,null)));
-        class exposed_rjust extends PyBuiltinMethodNarrow {
-
-            exposed_rjust(PyObject self,PyBuiltinFunction.Info info) {
-                super(self,info);
-            }
-
-            public PyBuiltinFunction bind(PyObject self) {
-                return new exposed_rjust(self,info);
-            }
-
-            public PyObject __call__(PyObject arg0) {
-                try {
-                    return new PyString(((PyString)self).str_rjust(arg0.asInt(0)));
-                } catch (PyObject.ConversionException e) {
-                    String msg;
-                    switch (e.index) {
-                    case 0:
-                        msg="expected an integer";
-                        break;
-                    default:
-                        msg="xxx";
-                    }
-                    throw Py.TypeError(msg);
-                }
-            }
-
-        }
-        dict.__setitem__("rjust",new PyMethodDescr("rjust",PyString.class,1,1,new exposed_rjust(null,null)));
-        class exposed_rstrip extends PyBuiltinMethodNarrow {
-
-            exposed_rstrip(PyObject self,PyBuiltinFunction.Info info) {
-                super(self,info);
-            }
-
-            public PyBuiltinFunction bind(PyObject self) {
-                return new exposed_rstrip(self,info);
-            }
-
-            public PyObject __call__(PyObject arg0) {
-                try {
-                    return new PyString(((PyString)self).str_rstrip(arg0.asStringOrNull(0)));
-                } catch (PyObject.ConversionException e) {
-                    String msg;
-                    switch (e.index) {
-                    case 0:
-                        msg="expected a string or None";
-                        break;
-                    default:
-                        msg="xxx";
-                    }
-                    throw Py.TypeError(msg);
-                }
-            }
-
-            public PyObject __call__() {
-                return new PyString(((PyString)self).str_rstrip());
-            }
-
-        }
-        dict.__setitem__("rstrip",new PyMethodDescr("rstrip",PyString.class,0,1,new exposed_rstrip(null,null)));
-        class exposed_split extends PyBuiltinMethodNarrow {
-
-            exposed_split(PyObject self,PyBuiltinFunction.Info info) {
-                super(self,info);
-            }
-
-            public PyBuiltinFunction bind(PyObject self) {
-                return new exposed_split(self,info);
-            }
-
-            public PyObject __call__(PyObject arg0,PyObject arg1) {
-                try {
-                    return((PyString)self).str_split(arg0.asStringOrNull(0),arg1.asInt(1));
-                } catch (PyObject.ConversionException e) {
-                    String msg;
-                    switch (e.index) {
-                    case 1:
-                        msg="expected an integer";
-                        break;
-                    case 0:
-                        msg="expected a string or None";
-                        break;
-                    default:
-                        msg="xxx";
-                    }
-                    throw Py.TypeError(msg);
-                }
-            }
-
-            public PyObject __call__(PyObject arg0) {
-                try {
-                    return((PyString)self).str_split(arg0.asStringOrNull(0));
-                } catch (PyObject.ConversionException e) {
-                    String msg;
-                    switch (e.index) {
-                    case 0:
-                        msg="expected a string or None";
-                        break;
-                    default:
-                        msg="xxx";
-                    }
-                    throw Py.TypeError(msg);
-                }
-            }
-
-            public PyObject __call__() {
-                return((PyString)self).str_split();
-            }
-
-        }
-        dict.__setitem__("split",new PyMethodDescr("split",PyString.class,0,2,new exposed_split(null,null)));
-        class exposed_splitlines extends PyBuiltinMethodNarrow {
-
-            exposed_splitlines(PyObject self,PyBuiltinFunction.Info info) {
-                super(self,info);
-            }
-
-            public PyBuiltinFunction bind(PyObject self) {
-                return new exposed_splitlines(self,info);
-            }
-
-            public PyObject __call__(PyObject arg0) {
-                return((PyString)self).str_splitlines(arg0.__nonzero__());
-            }
-
-            public PyObject __call__() {
-                return((PyString)self).str_splitlines();
-            }
-
-        }
-        dict.__setitem__("splitlines",new PyMethodDescr("splitlines",PyString.class,0,1,new exposed_splitlines(null,null)));
-        class exposed_startswith extends PyBuiltinMethodNarrow {
-
-            exposed_startswith(PyObject self,PyBuiltinFunction.Info info) {
-                super(self,info);
-            }
-
-            public PyBuiltinFunction bind(PyObject self) {
-                return new exposed_startswith(self,info);
-            }
-
-            public PyObject __call__(PyObject arg0,PyObject arg1,PyObject arg2) {
-                try {
-                    return Py.newBoolean(((PyString)self).str_startswith(arg0.asString(0),arg1.asInt(1),arg2.asInt(2)));
-                } catch (PyObject.ConversionException e) {
-                    String msg;
-                    switch (e.index) {
-                    case 1:
-                    case 2:
-                        msg="expected an integer";
-                        break;
-                    case 0:
-                        msg="expected a string";
-                        break;
-                    default:
-                        msg="xxx";
-                    }
-                    throw Py.TypeError(msg);
-                }
-            }
-
-            public PyObject __call__(PyObject arg0,PyObject arg1) {
-                try {
-                    return Py.newBoolean(((PyString)self).str_startswith(arg0.asString(0),arg1.asInt(1)));
-                } catch (PyObject.ConversionException e) {
-                    String msg;
-                    switch (e.index) {
-                    case 1:
-                        msg="expected an integer";
-                        break;
-                    case 0:
-                        msg="expected a string";
-                        break;
-                    default:
-                        msg="xxx";
-                    }
-                    throw Py.TypeError(msg);
-                }
-            }
-
-            public PyObject __call__(PyObject arg0) {
-                try {
-                    return Py.newBoolean(((PyString)self).str_startswith(arg0.asString(0)));
-                } catch (PyObject.ConversionException e) {
-                    String msg;
-                    switch (e.index) {
-                    case 0:
-                        msg="expected a string";
-                        break;
-                    default:
-                        msg="xxx";
-                    }
-                    throw Py.TypeError(msg);
-                }
-            }
-
-        }
-        dict.__setitem__("startswith",new PyMethodDescr("startswith",PyString.class,1,3,new exposed_startswith(null,null)));
-        class exposed_strip extends PyBuiltinMethodNarrow {
-
-            exposed_strip(PyObject self,PyBuiltinFunction.Info info) {
-                super(self,info);
-            }
-
-            public PyBuiltinFunction bind(PyObject self) {
-                return new exposed_strip(self,info);
-            }
-
-            public PyObject __call__(PyObject arg0) {
-                try {
-                    return new PyString(((PyString)self).str_strip(arg0.asStringOrNull(0)));
-                } catch (PyObject.ConversionException e) {
-                    String msg;
-                    switch (e.index) {
-                    case 0:
-                        msg="expected a string or None";
-                        break;
-                    default:
-                        msg="xxx";
-                    }
-                    throw Py.TypeError(msg);
-                }
-            }
-
-            public PyObject __call__() {
-                return new PyString(((PyString)self).str_strip());
-            }
-
-        }
-        dict.__setitem__("strip",new PyMethodDescr("strip",PyString.class,0,1,new exposed_strip(null,null)));
-        class exposed_swapcase extends PyBuiltinMethodNarrow {
-
-            exposed_swapcase(PyObject self,PyBuiltinFunction.Info info) {
-                super(self,info);
-            }
-=======
 import java.math.BigInteger;
->>>>>>> 3a11c4e2
 
 import org.python.core.util.ExtraMath;
 import org.python.core.util.StringUtil;
@@ -1559,13 +106,6 @@
 
     @Override
     public PyUnicode __unicode__() {
-<<<<<<< HEAD
-        return str___unicode__();
-    }
-
-    final PyUnicode str___unicode__() {
-=======
->>>>>>> 3a11c4e2
         return new PyUnicode(this);
     }
 
@@ -1917,8 +457,6 @@
         }
     }
 
-<<<<<<< HEAD
-=======
     /*pass in an int since this can be a UCS-4 character */
     private static boolean storeUnicodeCharacter(int value,
             StringBuilder partialDecode) {
@@ -1947,7 +485,6 @@
     }
 
     @Override
->>>>>>> 3a11c4e2
     public int __cmp__(PyObject other) {
         return str___cmp__(other);
     }
@@ -2065,45 +602,6 @@
 //        return true;
 //    }
 
-<<<<<<< HEAD
-    /**
-     * @return a byte array with one byte for each char in this object's
-     *         underlying String. Each byte contains the low-order bits of its
-     *         corresponding char.
-     */
-    public byte[] toBytes() {
-        return to_bytes(string);
-    }
-
-    /**
-     * @return a byte array with one byte for each char in s. Each byte contains
-     *         the low-order bits of its corresponding char.
-     */
-    public static byte[] to_bytes(String s) {
-        try {
-            return s.getBytes("ISO-8859-1");
-        } catch(UnsupportedEncodingException e) {
-            // This JVM is whacked, it doesn't even have iso-8859-1
-            throw Py.SystemError("Java couldn't find the ISO-8859-1 encoding");
-        }
-    }
-
-    /**
-     * @return A String with chars corresponding to the bytes in buf
-     */
-    public static String from_bytes(byte[] buf) {
-        return from_bytes(buf, 0, buf.length);
-    }
-    
-    /**
-     * @return A String of len buff with chars corresponding to buf from off to
-     *         off + len
-     */
-    public static String from_bytes(byte[] buf, int off, int len) {
-        // Yes, I known the method is deprecated, but it is the fastest
-        // way of converting between between byte[] and String
-        return new String(buf, 0, off, len);
-=======
     @ExposedMethod(doc = BuiltinDocs.str___hash___doc)
     final int str___hash__() {
         return getString().hashCode();
@@ -2116,7 +614,6 @@
      */
     public byte[] toBytes() {
         return StringUtil.toBytes(getString());
->>>>>>> 3a11c4e2
     }
 
     @Override
@@ -2203,20 +700,6 @@
         return createInstance(new String(new_chars));
     }
 
-<<<<<<< HEAD
-    final PyObject str___mul__(PyObject o) {
-        if (!(o instanceof PyInteger || o instanceof PyLong))
-            return null;
-        int count = ((PyInteger)o.__int__()).getValue();
-        return repeat(count);
-    }
-
-    final PyObject str___rmul__(PyObject o) {
-        if (!(o instanceof PyInteger || o instanceof PyLong))
-            return null;
-        int count = ((PyInteger)o.__int__()).getValue();
-        return repeat(count);
-=======
     @Override
     public PyObject __mul__(PyObject o) {
         return str___mul__(o);
@@ -2228,7 +711,6 @@
             return null;
         }
         return repeat(o.asIndex(Py.OverflowError));
->>>>>>> 3a11c4e2
     }
     
     @Override
@@ -3446,10 +1928,6 @@
             if (size > Integer.MAX_VALUE) {
                 throw Py.OverflowError("join() result is too long for a Python string");
             }
-<<<<<<< HEAD
-            buf.append(((PyString)obj).string);
-=======
->>>>>>> 3a11c4e2
         }
 
         // Catenate everything
@@ -4056,10 +2534,7 @@
         return internedString();
     }
 
-<<<<<<< HEAD
-=======
-    @Override
->>>>>>> 3a11c4e2
+    @Override
     protected String unsupportedopMessage(String op, PyObject o2) {
         if (op.equals("+")) {
             return "cannot concatenate ''{1}'' and ''{2}'' objects";
@@ -4103,11 +2578,7 @@
         index = 0;
         this.format = format;
         this.unicodeCoercion = unicodeCoercion;
-<<<<<<< HEAD
-        buffer = new StringBuffer(format.length()+100);
-=======
         buffer = new StringBuilder(format.length()+100);
->>>>>>> 3a11c4e2
     }
 
     PyObject getarg() {
@@ -4459,11 +2930,7 @@
             case 'r':
                 fill = ' ';
                 if (c == 's')
-<<<<<<< HEAD
-                    if (unicodeCoercion)
-=======
                     if (needUnicode)
->>>>>>> 3a11c4e2
                         string = arg.__unicode__().toString();
                     else
                         string = arg.__str__().toString();
