--- conflicted
+++ resolved
@@ -33,21 +33,6 @@
     public static boolean showPythonProxyExceptions = false;
 
     /**
-<<<<<<< HEAD
-     * To force JIT compilation of Jython code -- should be unnecessary Setting
-     * this to true will cause jdk1.2rc1 to core dump on Windows
-     */
-    public static boolean skipCompile = true;
-
-    /**
-     * Setting this to true will cause the console to poll standard in. This
-     * might be helpful on systems without system-level threads.
-     */
-    public static boolean pollStandardIn = false;
-
-    /**
-=======
->>>>>>> 3a11c4e2
      * If true, Jython respects Java the accessibility flag for fields,
      * methods, and constructors. This means you can only access public members.
      * Set this to false to access all members by toggling the accessible flag
