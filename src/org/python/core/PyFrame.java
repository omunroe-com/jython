--- conflicted
+++ resolved
@@ -176,15 +176,6 @@
         return f_locals;
     }
 
-<<<<<<< HEAD
-    //
-    // Track the current line number. Called by generated code.
-    //
-    // This is not to be confused with the CPython method 
-    // frame_setlineno() which causes the interpreter to jump to
-    // the given line.
-    //
-=======
     @ExposedGet(name = "f_trace")
     public PyObject getTrace() {
         return tracefunc instanceof PythonTraceFunction ?
@@ -219,7 +210,6 @@
      * frame_setlineno() which causes the interpreter to jump to
      * the given line.
      */
->>>>>>> a19c0206
     public void setline(int line) {
         f_lineno = line;
         if (tracefunc != null) {
