--- conflicted
+++ resolved
@@ -911,23 +911,13 @@
         PyType self_type=getType();
         PyObject impl=self_type.lookup("__getslice__");
         if (impl!=null) {
-<<<<<<< HEAD
-            return impl.__get__(this,self_type).__call__(start,stop);
-=======
             PyObject[]indices=PySlice.indices2(this,start,stop);
             return impl.__get__(this,self_type).__call__(indices[0],indices[1]);
->>>>>>> ec877f9b
         }
         return super.__getslice__(start,stop,step);
     }
 
     public void __setslice__(PyObject start,PyObject stop,PyObject step,PyObject value) {
-<<<<<<< HEAD
-        PyType self_type=getType();
-        PyObject impl=self_type.lookup("__setslice__");
-        if (impl!=null) {
-            impl.__get__(this,self_type).__call__(start,stop,value);
-=======
         if (step!=null) {
             __setitem__(new PySlice(start,stop,step),value);
             return;
@@ -937,19 +927,12 @@
         if (impl!=null) {
             PyObject[]indices=PySlice.indices2(this,start,stop);
             impl.__get__(this,self_type).__call__(indices[0],indices[1],value);
->>>>>>> ec877f9b
             return;
         }
         super.__setslice__(start,stop,step,value);
     }
 
     public void __delslice__(PyObject start,PyObject stop,PyObject step) {
-<<<<<<< HEAD
-        PyType self_type=getType();
-        PyObject impl=self_type.lookup("__delslice__");
-        if (impl!=null) {
-            impl.__get__(this,self_type).__call__(start,stop);
-=======
         if (step!=null) {
             __delitem__(new PySlice(start,stop,step));
             return;
@@ -959,7 +942,6 @@
         if (impl!=null) {
             PyObject[]indices=PySlice.indices2(this,start,stop);
             impl.__get__(this,self_type).__call__(indices[0],indices[1]);
->>>>>>> ec877f9b
             return;
         }
         super.__delslice__(start,stop,step);
@@ -1110,8 +1092,6 @@
                     throw Py.TypeError(String.format("__init__() should return None, not '%.200s'",res.getType().fastGetName()));
                 }
             }
-<<<<<<< HEAD
-=======
         }
     }
 
@@ -1155,7 +1135,6 @@
             if (!(res instanceof PyTuple))
                 throw Py.TypeError("__coerce__ didn't return a 2-tuple");
             return((PyTuple)res).getArray();
->>>>>>> ec877f9b
         }
         return super.__coerce_ex__(o);
     }
