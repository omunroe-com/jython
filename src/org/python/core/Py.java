--- conflicted
+++ resolved
@@ -1,10 +1,7 @@
 // Copyright (c) Corporation for National Research Initiatives
 package org.python.core;
 
-<<<<<<< HEAD
 import java.io.ByteArrayInputStream;
-=======
->>>>>>> ab987fcc
 import java.io.ByteArrayOutputStream;
 import java.io.File;
 import java.io.FileOutputStream;
@@ -14,20 +11,13 @@
 import java.io.PrintStream;
 import java.io.Serializable;
 import java.io.StreamCorruptedException;
-<<<<<<< HEAD
-=======
-import java.io.Writer;
->>>>>>> ab987fcc
 import java.lang.reflect.InvocationTargetException;
 
 import org.python.compiler.Module;
 import org.python.core.adapter.ClassicPyObjectAdapter;
 import org.python.core.adapter.ExtensiblePyObjectAdapter;
-<<<<<<< HEAD
 import org.python.core.util.StringUtil;
 import org.python.modules.errno;
-=======
->>>>>>> ab987fcc
 import org.python.parser.ast.modType;
 
 public final class Py
@@ -251,12 +241,10 @@
         return new PyException(Py.StopIteration, message);
     }
     
-    // begin newcompiler
     public static PyObject GeneratorExit;
     public static PyException GeneratorExit(String message) {
         return new PyException(Py.GeneratorExit, message);
     }
-    // end newcompiler
 
     public static PyObject ImportError;
     public static PyException ImportError(String message) {
@@ -276,22 +264,11 @@
     public static PyObject UnicodeTranslateError;
     public static PyException UnicodeTranslateError(String object,
                                                  int start,
-<<<<<<< HEAD
                                                  int end, String reason) {
         return new PyException(Py.UnicodeTranslateError, new PyTuple(new PyString(object),
                                                                      new PyInteger(start),
                                                                      new PyInteger(end),
                                                                      new PyString(reason)));
-=======
-                                                 int end,
-                                                 String reason) {
-        return new PyException(Py.UnicodeTranslateError,
-                               new PyTuple(new PyObject[] {
-                                                           new PyString(object),
-                                                           new PyInteger(start),
-                                                           new PyInteger(end),
-                                                           new PyString(reason)}));
->>>>>>> ab987fcc
     }
 
     public static PyObject UnicodeDecodeError;
@@ -301,20 +278,11 @@
                                                  int start,
                                                  int end,
                                                  String reason) {
-<<<<<<< HEAD
         return new PyException(Py.UnicodeDecodeError, new PyTuple(new PyString(encoding),
                                                                   new PyString(object),
                                                                   new PyInteger(start),
                                                                   new PyInteger(end),
                                                                   new PyString(reason)));
-=======
-        return new PyException(Py.UnicodeDecodeError,
-                               new PyTuple(new PyObject[] {new PyString(encoding),
-                                                           new PyString(object),
-                                                           new PyInteger(start),
-                                                           new PyInteger(end),
-                                                           new PyString(reason)}));
->>>>>>> ab987fcc
     }
 
     public static PyObject UnicodeEncodeError;
@@ -324,20 +292,11 @@
                                                  int start,
                                                  int end,
                                                  String reason) {
-<<<<<<< HEAD
         return new PyException(Py.UnicodeEncodeError, new PyTuple(new PyString(encoding),
                                                                   new PyString(object),
                                                                   new PyInteger(start),
                                                                   new PyInteger(end),
                                                                   new PyString(reason)));
-=======
-        return new PyException(Py.UnicodeEncodeError,
-                               new PyTuple(new PyObject[] {new PyString(encoding),
-                                                           new PyString(object),
-                                                           new PyInteger(start),
-                                                           new PyInteger(end),
-                                                           new PyString(reason)}));
->>>>>>> ab987fcc
     }
 
     public static PyObject EOFError;
@@ -478,7 +437,6 @@
             memory_error((OutOfMemoryError)t);
         }
         PyJavaInstance exc = new PyJavaInstance(t);
-<<<<<<< HEAD
         PyException pyex = new PyException(exc.instclass, exc);
         // Set the cause to the original throwable to preserve
         // the exception chain.
@@ -488,16 +446,6 @@
 
     // Don't allow any constructors. Class only provides static methods.
     private Py() {}
-=======
-        return new PyException(exc.instclass, exc);
-    }
-
-    // Don't allow any constructors. Class only provides static methods.
-    private Py() { ; }
-
-    /** @deprecated **/
-    //public static InterpreterState interp;
->>>>>>> ab987fcc
 
     /**
        Convert a given <code>PyObject</code> to an instance of a Java class.
@@ -595,13 +543,10 @@
         return new PyLong(i);
     }
 
-<<<<<<< HEAD
     public static PyLong newLong(long l) {
         return new PyLong(l);
     }
 
-=======
->>>>>>> ab987fcc
     public static PyComplex newImaginary(double v) {
         return new PyComplex(0, v);
     }
@@ -715,9 +660,7 @@
         Exception           = initExc("Exception", exc, dict);
         SystemExit          = initExc("SystemExit", exc, dict);
         StopIteration       = initExc("StopIteration", exc, dict);
-        // begin newcompiler
         GeneratorExit       = initExc("GeneratorExit", exc, dict);
-        // end newcompiler
         StandardError       = initExc("StandardError", exc, dict);
         KeyboardInterrupt   = initExc("KeyboardInterrupt", exc, dict);
         ImportError         = initExc("ImportError", exc, dict);
@@ -1270,11 +1213,7 @@
             }
         }
         if(e instanceof PyClass) {
-<<<<<<< HEAD
             return __builtin__.isinstance(pye.value, e);
-=======
-            return __builtin__.isinstance(pye.value, (PyClass)e);
->>>>>>> ab987fcc
         } else {
             if(e == pye.type)
                 return true;
@@ -1363,11 +1302,7 @@
             tc = (PyTableCode)code;
 
         f = new PyFrame(tc, locals, globals,
-<<<<<<< HEAD
                         PySystemState.builtins);
-=======
-                        Py.getThreadState().systemState.builtins);
->>>>>>> ab987fcc
         return code.call(f);
     }
 
@@ -1550,12 +1485,7 @@
 
     public static long py2long(PyObject o) {
         if(o instanceof PyInteger)
-<<<<<<< HEAD
             return ((PyInteger)o).getValue();
-=======
-            return (long)((PyInteger)o).getValue();
-
->>>>>>> ab987fcc
         Object i = o.__tojava__(Long.TYPE);
         if(i == null || i == Py.NoConversion)
             throw Py.TypeError("integer required");
@@ -1640,18 +1570,13 @@
      * @see ClassicPyObjectAdapter - default PyObjectAdapter type
      */
 	public static PyObject java2py(Object o) {
-<<<<<<< HEAD
 		return getAdapter().adapt(o);
-=======
-		return adapter.adapt(o);
->>>>>>> ab987fcc
 	}
     
     /**
      * @return the ExtensiblePyObjectAdapter used by java2py.
      */
     public static ExtensiblePyObjectAdapter getAdapter(){
-<<<<<<< HEAD
         if(adapter == null) {
             adapter = new ClassicPyObjectAdapter();
         }
@@ -1671,15 +1596,6 @@
 	 * Handles wrapping Java objects in PyObject to expose them to jython.
 	 */
 	private static ExtensiblePyObjectAdapter adapter;
-=======
-        return adapter;
-    }
-	
-	/**
-	 * Handles wrapping Java objects in PyObject to expose them to jython.
-	 */
-	protected static ExtensiblePyObjectAdapter adapter;
->>>>>>> ab987fcc
 
     public static PyObject makeClass(String name, PyObject[] bases,
                                      PyCode code, PyObject doc)
