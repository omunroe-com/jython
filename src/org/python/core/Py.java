// Copyright (c) Corporation for National Research Initiatives
package org.python.core;

import java.io.ByteArrayOutputStream;
import java.io.File;
import java.io.FileNotFoundException;
import java.io.FileOutputStream;
import java.io.IOException;
import java.io.InputStream;
import java.io.ObjectStreamException;
import java.io.OutputStream;
import java.io.PrintStream;
import java.io.Serializable;
import java.io.StreamCorruptedException;
import java.lang.reflect.InvocationTargetException;
import java.lang.reflect.Method;
import java.sql.Date;
import java.sql.Time;
import java.sql.Timestamp;
import java.util.Calendar;
import java.util.Set;

import org.python.antlr.base.mod;
import com.kenai.constantine.Constant;
import com.kenai.constantine.platform.Errno;
import java.util.ArrayList;
import java.util.List;
import org.python.core.adapter.ClassicPyObjectAdapter;
import org.python.core.adapter.ExtensiblePyObjectAdapter;
import org.python.modules.posix.PosixModule;
import org.python.util.Generic;

public final class Py {

    static class SingletonResolver implements Serializable {

        private String which;

        SingletonResolver(String which) {
            this.which = which;
        }

        private Object readResolve() throws ObjectStreamException {
            if (which.equals("None")) {
                return Py.None;
            } else if (which.equals("Ellipsis")) {
                return Py.Ellipsis;
            } else if (which.equals("NotImplemented")) {
                return Py.NotImplemented;
            }
            throw new StreamCorruptedException("unknown singleton: " + which);
        }
    }
    /* Holds the singleton None and Ellipsis objects */
    /** The singleton None Python object **/
    public static PyObject None;
    /** The singleton Ellipsis Python object - written as ... when indexing */
    public static PyObject Ellipsis;
    /** The singleton NotImplemented Python object. Used in rich comparison */
    public static PyObject NotImplemented;
    /** A zero-length array of Strings to pass to functions that
    don't have any keyword arguments **/
    public static String[] NoKeywords;
    /** A zero-length array of PyObject's to pass to functions that
    expect zero-arguments **/
    public static PyObject[] EmptyObjects;
    /** A frozenset with zero elements **/
    public static PyFrozenSet EmptyFrozenSet;
    /** A tuple with zero elements **/
    public static PyTuple EmptyTuple;
    /** The Python integer 0 **/
    public static PyInteger Zero;
    /** The Python integer 1 **/
    public static PyInteger One;
    /** The Python boolean False **/
    public static PyBoolean False;
    /** The Python boolean True **/
    public static PyBoolean True;
    /** A zero-length Python string **/
    public static PyString EmptyString;
    /** A Python string containing '\n' **/
    public static PyString Newline;
    /** A Python unicode string containing '\n' **/
    public static PyUnicode UnicodeNewline;
    /** A Python string containing ' ' **/
    public static PyString Space;
    /** A Python unicode string containing ' ' **/
    public static PyUnicode UnicodeSpace;
    /** Set if the type object is dynamically allocated */
    public static long TPFLAGS_HEAPTYPE = 1L << 9;
    /** Set if the type allows subclassing */
    public static long TPFLAGS_BASETYPE = 1L << 10;
    /** Type is abstract and cannot be instantiated */
    public static long TPFLAGS_IS_ABSTRACT = 1L << 20;

    /** Builtin types that are used to setup PyObject. */
    static final Set<Class<?>> BOOTSTRAP_TYPES = Generic.set();
    static {
        BOOTSTRAP_TYPES.add(PyObject.class);
        BOOTSTRAP_TYPES.add(PyType.class);
        BOOTSTRAP_TYPES.add(PyBuiltinCallable.class);
        BOOTSTRAP_TYPES.add(PyDataDescr.class);
    }

    /** A unique object to indicate no conversion is possible
    in __tojava__ methods **/
    public static Object NoConversion;
    public static PyObject OSError;
    public static PyException OSError(String message) {
        return new PyException(Py.OSError, message);
    }

    public static PyException OSError(IOException ioe) {
        return fromIOException(ioe, Py.OSError);
    }

    public static PyException OSError(Constant errno) {
        int value = errno.value();
        PyObject args = new PyTuple(Py.newInteger(value), PosixModule.strerror(value));
        return new PyException(Py.OSError, args);
    }
    
    public static PyException OSError(Constant errno, PyObject filename) {
        int value = errno.value();
        // Pass to strerror because constantine currently lacks Errno descriptions on
        // Windows, and strerror falls back to Linux's
        PyObject args = new PyTuple(Py.newInteger(value), PosixModule.strerror(value), filename);
        return new PyException(Py.OSError, args);
    }

    public static PyException OSError(jnr.constants.Constant errno, PyObject filename) {
        int value = errno.intValue();
        // Pass to strerror because constantine currently lacks Errno descriptions on
        // Windows, and strerror falls back to Linux's
        PyObject args = new PyTuple(Py.newInteger(value), PosixModule.strerror(value), filename);
        return new PyException(Py.OSError, args);
    }

    public static PyObject NotImplementedError;
    public static PyException NotImplementedError(String message) {
        return new PyException(Py.NotImplementedError, message);
    }

    public static PyObject EnvironmentError;
    public static PyException EnvironmentError(String message) {
        return new PyException(Py.EnvironmentError, message);
    }

    /* The standard Python exceptions */
    public static PyObject OverflowError;

    public static PyException OverflowError(String message) {
        return new PyException(Py.OverflowError, message);
    }
    public static PyObject RuntimeError;

    public static PyException RuntimeError(String message) {
        return new PyException(Py.RuntimeError, message);
    }
    public static PyObject KeyboardInterrupt;
    /*public static PyException KeyboardInterrupt(String message) {
    return new PyException(Py.KeyboardInterrupt, message);
    }*/
    public static PyObject FloatingPointError;

    public static PyException FloatingPointError(String message) {
        return new PyException(Py.FloatingPointError, message);
    }
    public static PyObject SyntaxError;

    public static PyException SyntaxError(String message) {
        return new PyException(Py.SyntaxError, message);
    }
    public static PyObject IndentationError;
    public static PyObject TabError;
    public static PyObject AttributeError;

    public static PyException AttributeError(String message) {
        return new PyException(Py.AttributeError, message);
    }
    public static PyObject IOError;

    public static PyException IOError(IOException ioe) {
        return fromIOException(ioe, Py.IOError);
    }

    public static PyException IOError(String message) {
        return new PyException(Py.IOError, message);
    }

    public static PyException IOError(Constant errno) {
        int value = errno.value();
        PyObject args = new PyTuple(Py.newInteger(value), PosixModule.strerror(value));
        return new PyException(Py.IOError, args);
    }

    public static PyException IOError(Constant errno, PyObject filename) {
        int value = errno.value();
        PyObject args = new PyTuple(Py.newInteger(value), PosixModule.strerror(value), filename);
        return new PyException(Py.IOError, args);
    }

    private static PyException fromIOException(IOException ioe, PyObject err) {
        String message = ioe.getMessage();
        if (message == null) {
            message = ioe.getClass().getName();
        }
        if (ioe instanceof FileNotFoundException) {
            PyTuple args = new PyTuple(Py.newInteger(Errno.ENOENT.value()),
                                       Py.newString("File not found - " + message));
            return new PyException(err, args);
        }
        return new PyException(err, message);
    }

    public static PyObject KeyError;

    public static PyException KeyError(String message) {
        return new PyException(Py.KeyError, message);
    }

    public static PyException KeyError(PyObject key) {
        return new PyException(Py.KeyError, key);
    }
    public static PyObject AssertionError;

    public static PyException AssertionError(String message) {
        return new PyException(Py.AssertionError, message);
    }
    public static PyObject TypeError;

    public static PyException TypeError(String message) {
        return new PyException(Py.TypeError, message);
    }
    public static PyObject ReferenceError;

    public static PyException ReferenceError(String message) {
        return new PyException(Py.ReferenceError, message);
    }
    public static PyObject SystemError;

    public static PyException SystemError(String message) {
        return new PyException(Py.SystemError, message);
    }
    public static PyObject IndexError;

    public static PyException IndexError(String message) {
        return new PyException(Py.IndexError, message);
    }
    public static PyObject ZeroDivisionError;

    public static PyException ZeroDivisionError(String message) {
        return new PyException(Py.ZeroDivisionError, message);
    }
    public static PyObject NameError;

    public static PyException NameError(String message) {
        return new PyException(Py.NameError, message);
    }
    public static PyObject UnboundLocalError;

    public static PyException UnboundLocalError(String message) {
        return new PyException(Py.UnboundLocalError, message);
    }
    public static PyObject SystemExit;

    static void maybeSystemExit(PyException exc) {
        if (exc.match(Py.SystemExit)) {
            PyObject value = exc.value;
            if (PyException.isExceptionInstance(exc.value)) {
                value = value.__findattr__("code");
            }
            Py.getSystemState().callExitFunc();
            if (value instanceof PyInteger) {
                System.exit(((PyInteger) value).getValue());
            } else {
                if (value != Py.None) {
                    try {
                        Py.println(value);
                        System.exit(1);
                    } catch (Throwable t) {
                        // continue
                    }
                }
                System.exit(0);
            }
        }
    }
    public static PyObject StopIteration;

    public static PyException StopIteration(String message) {
        return new PyException(Py.StopIteration, message);
    }
    public static PyObject GeneratorExit;

    public static PyException GeneratorExit(String message) {
        return new PyException(Py.GeneratorExit, message);
    }
    public static PyObject ImportError;

    public static PyException ImportError(String message) {
        return new PyException(Py.ImportError, message);
    }
    public static PyObject ValueError;

    public static PyException ValueError(String message) {
        return new PyException(Py.ValueError, message);
    }
    public static PyObject UnicodeError;

    public static PyException UnicodeError(String message) {
        return new PyException(Py.UnicodeError, message);
    }
    public static PyObject UnicodeTranslateError;

    public static PyException UnicodeTranslateError(String object,
            int start,
            int end, String reason) {
        return new PyException(Py.UnicodeTranslateError, new PyTuple(new PyString(object),
                new PyInteger(start),
                new PyInteger(end),
                new PyString(reason)));
    }
    public static PyObject UnicodeDecodeError;

    public static PyException UnicodeDecodeError(String encoding,
            String object,
            int start,
            int end,
            String reason) {
        return new PyException(Py.UnicodeDecodeError, new PyTuple(new PyString(encoding),
                new PyString(object),
                new PyInteger(start),
                new PyInteger(end),
                new PyString(reason)));
    }
    public static PyObject UnicodeEncodeError;

    public static PyException UnicodeEncodeError(String encoding,
            String object,
            int start,
            int end,
            String reason) {
        return new PyException(Py.UnicodeEncodeError, new PyTuple(new PyString(encoding),
                new PyUnicode(object),
                new PyInteger(start),
                new PyInteger(end),
                new PyString(reason)));
    }
    public static PyObject EOFError;

    public static PyException EOFError(String message) {
        return new PyException(Py.EOFError, message);
    }
    public static PyObject MemoryError;

    public static void memory_error(OutOfMemoryError t) {
        if (Options.showJavaExceptions) {
            t.printStackTrace();
        }
    }

    public static PyException MemoryError(String message) {
        return new PyException(Py.MemoryError, message);
    }
<<<<<<< HEAD
    public static PyObject BufferError;
=======

    public static PyObject BufferError;
    public static PyException BufferError(String message) {
        return new PyException(Py.BufferError, message);
    }

>>>>>>> 202f9497
    public static PyObject ArithmeticError;
    public static PyObject LookupError;
    public static PyObject StandardError;
    public static PyObject Exception;
    public static PyObject BaseException;

    public static PyObject Warning;

    public static void Warning(String message) {
        warning(Warning, message);
    }
    public static PyObject UserWarning;

    public static void UserWarning(String message) {
        warning(UserWarning, message);
    }
    public static PyObject DeprecationWarning;

    public static void DeprecationWarning(String message) {
        warning(DeprecationWarning, message);
    }
    public static PyObject PendingDeprecationWarning;

    public static void PendingDeprecationWarning(String message) {
        warning(PendingDeprecationWarning, message);
    }
    public static PyObject SyntaxWarning;

    public static void SyntaxWarning(String message) {
        warning(SyntaxWarning, message);
    }
    public static PyObject RuntimeWarning;

    public static void RuntimeWarning(String message) {
        warning(RuntimeWarning, message);
    }
    public static PyObject FutureWarning;

    public static void FutureWarning(String message) {
        warning(FutureWarning, message);
    }

    public static PyObject ImportWarning;
    public static void ImportWarning(String message) {
        warning(ImportWarning, message);
    }

    public static PyObject UnicodeWarning;
    public static void UnicodeWarning(String message) {
        warning(UnicodeWarning, message);
    }
    
    public static PyObject BytesWarning;
    public static void BytesWarning(String message) {
        warning(BytesWarning, message);
    }

    public static void warnPy3k(String message) {
        warnPy3k(message, 1);
    }

    public static void warnPy3k(String message, int stacklevel) {
        if (Options.py3k_warning) {
            warning(DeprecationWarning, message, stacklevel);
        }
    }

    private static PyObject warnings_mod;

    private static PyObject importWarnings() {
        if (warnings_mod != null) {
            return warnings_mod;
        }
        PyObject mod;
        try {
            mod = __builtin__.__import__("warnings");
        } catch (PyException e) {
            if (e.match(ImportError)) {
                return null;
            }
            throw e;
        }
        warnings_mod = mod;
        return mod;
    }

    private static String warn_hcategory(PyObject category) {
        PyObject name = category.__findattr__("__name__");
        if (name != null) {
            return "[" + name + "]";
        }
        return "[warning]";
    }

    public static void warning(PyObject category, String message) {
        warning(category, message, 1);
    }

    public static void warning(PyObject category, String message, int stacklevel) {
        PyObject func = null;
        PyObject mod = importWarnings();
        if (mod != null) {
            func = mod.__getattr__("warn");
        }
        if (func == null) {
            System.err.println(warn_hcategory(category) + ": " + message);
            return;
        } else {
            func.__call__(Py.newString(message), category, Py.newInteger(stacklevel));
        }
    }

    public static void warning(PyObject category, String message,
            String filename, int lineno, String module,
            PyObject registry) {
        PyObject func = null;
        PyObject mod = importWarnings();
        if (mod != null) {
            func = mod.__getattr__("warn_explicit");
        }
        if (func == null) {
            System.err.println(filename + ":" + lineno + ":" +
                    warn_hcategory(category) + ": " + message);
            return;
        } else {
            func.__call__(new PyObject[]{
                Py.newString(message), category,
                Py.newString(filename), Py.newInteger(lineno),
                (module == null) ? Py.None : Py.newString(module),
                registry
            }, Py.NoKeywords);
        }
    }
    public static PyObject JavaError;

    public static PyException JavaError(Throwable t) {
        if (t instanceof PyException) {
            return (PyException) t;
        } else if (t instanceof InvocationTargetException) {
            return JavaError(((InvocationTargetException) t).getTargetException());
        } else if (t instanceof StackOverflowError) {
            return Py.RuntimeError("maximum recursion depth exceeded");
        } else if (t instanceof OutOfMemoryError) {
            memory_error((OutOfMemoryError) t);
        }
        PyObject exc = PyJavaType.wrapJavaObject(t);
        PyException pyex = new PyException(exc.getType(), exc);
        // Set the cause to the original throwable to preserve
        // the exception chain.
        pyex.initCause(t);
        return pyex;
    }

    private Py() {
    }

    /**
    Convert a given <code>PyObject</code> to an instance of a Java class.
    Identical to <code>o.__tojava__(c)</code> except that it will
    raise a <code>TypeError</code> if the conversion fails.
    @param o the <code>PyObject</code> to convert.
    @param c the class to convert it to.
     **/
    public static <T> T tojava(PyObject o, Class<T> c) {
        Object obj = o.__tojava__(c);
        if (obj == Py.NoConversion) {
            throw Py.TypeError("can't convert " + o.__repr__() + " to " +
                    c.getName());
        }
        return (T)obj;
    }

    // ??pending: was @deprecated but is actually used by proxie code.
    // Can get rid of it?
    public static Object tojava(PyObject o, String s) {
        Class<?> c = findClass(s);
        if (c == null) {
            throw Py.TypeError("can't convert to: " + s);
        }
        return tojava(o, c); // prev:Class.forName
    }
    /* Helper functions for PyProxy's */

    /* Convenience methods to create new constants without using "new" */
    private final static PyInteger[] integerCache = new PyInteger[1000];

    static {
        for (int j = -100; j < 900; j++) {
            integerCache[j + 100] = new PyInteger(j);
        }
    }

    public static final PyInteger newInteger(int i) {
        if (i >= -100 && i < 900) {
            return integerCache[i + 100];
        } else {
            return new PyInteger(i);
        }
    }

    public static PyObject newInteger(long i) {
        if (i < Integer.MIN_VALUE || i > Integer.MAX_VALUE) {
            return new PyLong(i);
        } else {
            return newInteger((int) i);
        }
    }

    public static PyLong newLong(String s) {
        return new PyLong(s);
    }

    public static PyLong newLong(java.math.BigInteger i) {
        return new PyLong(i);
    }

    public static PyLong newLong(int i) {
        return new PyLong(i);
    }

    public static PyLong newLong(long l) {
        return new PyLong(l);
    }

    public static PyComplex newImaginary(double v) {
        return new PyComplex(0, v);
    }

    public static PyFloat newFloat(float v) {
        return new PyFloat((double) v);
    }

    public static PyFloat newFloat(double v) {
        return new PyFloat(v);
    }

    public static PyString newString(char c) {
        return makeCharacter(c);
    }

    public static PyString newString(String s) {
        return new PyString(s);
    }

    public static PyStringMap newStringMap() {
        // enable lazy bootstrapping (see issue #1671)
        if (!PyType.hasBuilder(PyStringMap.class)) {
            BOOTSTRAP_TYPES.add(PyStringMap.class);
        }
        return new PyStringMap();
    }
    
    public static PyUnicode newUnicode(char c) {
        return (PyUnicode) makeCharacter(c, true);
    }

    static PyObject newUnicode(int codepoint) {
        return makeCharacter(codepoint, true);
    }

    public static PyUnicode newUnicode(String s) {
        return new PyUnicode(s);
    }

    public static PyUnicode newUnicode(String s, boolean isBasic) {
        return new PyUnicode(s, isBasic);
    }

    public static PyBoolean newBoolean(boolean t) {
        return t ? Py.True : Py.False;
    }

    public static PyObject newDate(Date date) {
        if (date == null) {
            return Py.None;
        }
        PyObject datetimeModule = __builtin__.__import__("datetime");
        PyObject dateClass = datetimeModule.__getattr__("date");
        Calendar cal = Calendar.getInstance();
        cal.setTime(date);

        return dateClass.__call__(newInteger(cal.get(Calendar.YEAR)),
                                  newInteger(cal.get(Calendar.MONTH) + 1),
                                  newInteger(cal.get(Calendar.DAY_OF_MONTH)));

    }

    public static PyObject newTime(Time time) {
        if (time == null) {
            return Py.None;
        }
        PyObject datetimeModule = __builtin__.__import__("datetime");
        PyObject timeClass = datetimeModule.__getattr__("time");
        Calendar cal = Calendar.getInstance();
        cal.setTime(time);
        return timeClass.__call__(newInteger(cal.get(Calendar.HOUR_OF_DAY)),
                                  newInteger(cal.get(Calendar.MINUTE)),
                                  newInteger(cal.get(Calendar.SECOND)),
                                  newInteger(cal.get(Calendar.MILLISECOND) *
                                             1000));
    }

    public static PyObject newDatetime(Timestamp timestamp) {
        if (timestamp == null) {
            return Py.None;
        }
        PyObject datetimeModule = __builtin__.__import__("datetime");
        PyObject datetimeClass = datetimeModule.__getattr__("datetime");
        Calendar cal = Calendar.getInstance();
        cal.setTime(timestamp);
        return datetimeClass.__call__(new PyObject[] {
                                      newInteger(cal.get(Calendar.YEAR)),
                                      newInteger(cal.get(Calendar.MONTH) + 1),
                                      newInteger(cal.get(Calendar.DAY_OF_MONTH)),
                                      newInteger(cal.get(Calendar.HOUR_OF_DAY)),
                                      newInteger(cal.get(Calendar.MINUTE)),
                                      newInteger(cal.get(Calendar.SECOND)),
                                      newInteger(timestamp.getNanos() / 1000)});
    }

    public static PyObject newDecimal(String decimal) {
        if (decimal == null) {
            return Py.None;
        }
        PyObject decimalModule = __builtin__.__import__("decimal");
        PyObject decimalClass = decimalModule.__getattr__("Decimal");
        return decimalClass.__call__(newString(decimal));
    }

    public static PyCode newCode(int argcount, String varnames[],
            String filename, String name,
            boolean args, boolean keywords,
            PyFunctionTable funcs, int func_id,
            String[] cellvars, String[] freevars,
            int npurecell, int moreflags) {
        return new PyTableCode(argcount, varnames,
                filename, name, 0, args, keywords, funcs,
                func_id, cellvars, freevars, npurecell,
                moreflags);
    }

    public static PyCode newCode(int argcount, String varnames[],
            String filename, String name,
            int firstlineno,
            boolean args, boolean keywords,
            PyFunctionTable funcs, int func_id,
            String[] cellvars, String[] freevars,
            int npurecell, int moreflags) {
        return new PyTableCode(argcount, varnames,
                filename, name, firstlineno, args, keywords,
                funcs, func_id, cellvars, freevars, npurecell,
                moreflags);
    }

    // --
    public static PyCode newCode(int argcount, String varnames[],
            String filename, String name,
            boolean args, boolean keywords,
            PyFunctionTable funcs, int func_id) {
        return new PyTableCode(argcount, varnames,
                filename, name, 0, args, keywords, funcs,
                func_id);
    }

    public static PyCode newCode(int argcount, String varnames[],
            String filename, String name,
            int firstlineno,
            boolean args, boolean keywords,
            PyFunctionTable funcs, int func_id) {
        return new PyTableCode(argcount, varnames,
                filename, name, firstlineno, args, keywords,
                funcs, func_id);
    }

    public static PyCode newJavaCode(Class<?> cls, String name) {
        return new JavaCode(newJavaFunc(cls, name));
    }

    public static PyObject newJavaFunc(Class<?> cls, String name) {
        try {
            Method m = cls.getMethod(name, new Class<?>[]{PyObject[].class, String[].class});
            return new JavaFunc(m);
        } catch (NoSuchMethodException e) {
            throw Py.JavaError(e);
        }
    }

    private static PyObject initExc(String name, PyObject exceptions,
            PyObject dict) {
        PyObject tmp = exceptions.__getattr__(name);
        dict.__setitem__(name, tmp);
        return tmp;
    }

    static void initClassExceptions(PyObject dict) {
        PyObject exc = imp.load("exceptions");

        BaseException = initExc("BaseException", exc, dict);
        Exception = initExc("Exception", exc, dict);
        SystemExit = initExc("SystemExit", exc, dict);
        StopIteration = initExc("StopIteration", exc, dict);
        GeneratorExit = initExc("GeneratorExit", exc, dict);
        StandardError = initExc("StandardError", exc, dict);
        KeyboardInterrupt = initExc("KeyboardInterrupt", exc, dict);
        ImportError = initExc("ImportError", exc, dict);
        EnvironmentError = initExc("EnvironmentError", exc, dict);
        IOError = initExc("IOError", exc, dict);
        OSError = initExc("OSError", exc, dict);
        EOFError = initExc("EOFError", exc, dict);
        RuntimeError = initExc("RuntimeError", exc, dict);
        NotImplementedError = initExc("NotImplementedError", exc, dict);
        NameError = initExc("NameError", exc, dict);
        UnboundLocalError = initExc("UnboundLocalError", exc, dict);
        AttributeError = initExc("AttributeError", exc, dict);

        SyntaxError = initExc("SyntaxError", exc, dict);
        IndentationError = initExc("IndentationError", exc, dict);
        TabError = initExc("TabError", exc, dict);
        TypeError = initExc("TypeError", exc, dict);
        AssertionError = initExc("AssertionError", exc, dict);
        LookupError = initExc("LookupError", exc, dict);
        IndexError = initExc("IndexError", exc, dict);
        KeyError = initExc("KeyError", exc, dict);
        ArithmeticError = initExc("ArithmeticError", exc, dict);
        OverflowError = initExc("OverflowError", exc, dict);
        ZeroDivisionError = initExc("ZeroDivisionError", exc, dict);
        FloatingPointError = initExc("FloatingPointError", exc, dict);
        ValueError = initExc("ValueError", exc, dict);
        UnicodeError = initExc("UnicodeError", exc, dict);
        UnicodeEncodeError = initExc("UnicodeEncodeError", exc, dict);
        UnicodeDecodeError = initExc("UnicodeDecodeError", exc, dict);
        UnicodeTranslateError = initExc("UnicodeTranslateError", exc, dict);
        ReferenceError = initExc("ReferenceError", exc, dict);
        SystemError = initExc("SystemError", exc, dict);
        MemoryError = initExc("MemoryError", exc, dict);
        BufferError = initExc("BufferError", exc, dict);
        Warning = initExc("Warning", exc, dict);
        UserWarning = initExc("UserWarning", exc, dict);
        DeprecationWarning = initExc("DeprecationWarning", exc, dict);
        PendingDeprecationWarning = initExc("PendingDeprecationWarning", exc, dict);
        SyntaxWarning = initExc("SyntaxWarning", exc, dict);
        RuntimeWarning = initExc("RuntimeWarning", exc, dict);
        FutureWarning = initExc("FutureWarning", exc, dict);
        ImportWarning = initExc("ImportWarning", exc, dict);
        UnicodeWarning = initExc("UnicodeWarning", exc, dict);
        BytesWarning = initExc("BytesWarning", exc, dict);

        // Pre-initialize the PyJavaClass for OutOfMemoryError so when we need
        // it it creating the pieces for it won't cause an additional out of
        // memory error.  Fix for bug #1654484
        PyType.fromClass(OutOfMemoryError.class);
    }
    public static volatile PySystemState defaultSystemState;
    // This is a hack to get initializations to work in proper order
    public static synchronized boolean initPython() {
        PySystemState.initialize();
        return true;
    }

    private static boolean syspathJavaLoaderRestricted = false;

    /**
     * Common code for findClass and findClassEx
     * @param name Name of the Java class to load and initialize
     * @param reason Reason for loading it, used for debugging. No debug output
     *               is generated if it is null
     * @return the loaded class
     * @throws ClassNotFoundException if the class wasn't found by the class loader
     */
    private static Class<?> findClassInternal(String name, String reason) throws ClassNotFoundException {
    	ClassLoader classLoader = Py.getSystemState().getClassLoader();
        if (classLoader != null) {
        	if (reason != null) {
        		writeDebug("import", "trying " + name + " as " + reason +
        		          " in sys.classLoader");
        	}
            return loadAndInitClass(name, classLoader);
        } 
        if (!syspathJavaLoaderRestricted) {
            try {
                classLoader = imp.getSyspathJavaLoader();
                if (classLoader != null && reason != null) {
	                writeDebug("import", "trying " + name + " as " + reason +
	                        " in SysPathJavaLoader");
                }                
            } catch (SecurityException e) {
                syspathJavaLoaderRestricted = true;
            }
        }        
        if (syspathJavaLoaderRestricted) {
        	classLoader = imp.getParentClassLoader();
            if (classLoader != null && reason != null) {
                writeDebug("import", "trying " + name + " as " + reason +
                        " in Jython's parent class loader");     
            }
        } 
        if (classLoader != null) {
            try {
            	return loadAndInitClass(name, classLoader);
            } catch (ClassNotFoundException cnfe) {
                // let the default classloader try
            	// XXX: by trying another classloader that may not be on a
            	//      parent/child relationship with the Jython's parent 
            	//      classsloader we are risking some nasty class loading
            	//      problems (such as having two incompatible copies for 
            	//      the same class that is itself a dependency of two 
            	//      classes loaded from these two different class loaders) 
            }
        }
        if (reason != null) {
	        writeDebug("import", "trying " + name + " as " + reason +
	                   " in context class loader, for backwards compatibility");
        }
        return loadAndInitClass(name, Thread.currentThread().getContextClassLoader());
    }
    
    /**
     * Tries to find a Java class.
     * @param name Name of the Java class.
     * @return The class, or null if it wasn't found
     */
    public static Class<?> findClass(String name) {
        try {
        	return findClassInternal(name, null);
        } catch (ClassNotFoundException e) {
            //             e.printStackTrace();
            return null;
        } catch (IllegalArgumentException e) {
            //             e.printStackTrace();
            return null;
        } catch (NoClassDefFoundError e) {
            //             e.printStackTrace();
            return null;
        }
    }

    /**
     * Tries to find a Java class. 
     * 
     * Unless {@link #findClass(String)}, it raises a JavaError 
     * if the class was found but there were problems loading it.
     * @param name Name of the Java class.
     * @param reason Reason for finding the class. Used for debugging messages.
     * @return The class, or null if it wasn't found
     * @throws JavaError wrapping LinkageErrors/IllegalArgumentExceptions 
     * occurred when the class is found but can't be loaded.
     */
    public static Class<?> findClassEx(String name, String reason) {
        try {            
            return findClassInternal(name, reason);
        } catch (ClassNotFoundException e) {
            return null;
        } catch (IllegalArgumentException e) {
            throw JavaError(e);
        } catch (LinkageError e) {
            throw JavaError(e);
        }
    }

    // An alias to express intent (since boolean flags aren't exactly obvious).
    // We *need* to initialize classes on findClass/findClassEx, so that import 
    // statements can trigger static initializers
    private static Class<?> loadAndInitClass(String name, ClassLoader loader) throws ClassNotFoundException {
    	return Class.forName(name, true, loader);
    } 
 
    
    public static void initProxy(PyProxy proxy, String module, String pyclass, Object[] args)
    {
        if (proxy._getPyInstance() != null)
            return;
        ThreadState ts = getThreadState();
        PyObject instance = ts.getInitializingProxy();
        if (instance != null) {
            if (instance.javaProxy != null) {
                throw Py.TypeError("Proxy instance reused");
            }
            instance.javaProxy = proxy;
            proxy._setPyInstance(instance);
            proxy._setPySystemState(ts.systemState);
            return;
        }

        PyObject mod = imp.importName(module.intern(), false);
        PyType pyc = (PyType)mod.__getattr__(pyclass.intern());


        PyObject[] pargs;
        if (args == null || args.length == 0) {
            pargs = Py.EmptyObjects;
        } else {
            pargs = Py.javas2pys(args);
        }
        instance = pyc.__call__(pargs);
        instance.javaProxy = proxy;
        proxy._setPyInstance(instance);
        proxy._setPySystemState(ts.systemState);
    }

    /**
     * Initializes a default PythonInterpreter and runs the code from
     * {@link PyRunnable#getMain} as __main__
     *
     * Called by the code generated in {@link org.python.compiler.Module#addMain()}
     */
    public static void runMain(PyRunnable main, String[] args) throws Exception {
        runMain(new PyRunnableBootstrap(main), args);
    }

    /**
     * Initializes a default PythonInterpreter and runs the code loaded from the
     * {@link CodeBootstrap} as __main__ Called by the code generated in
     * {@link org.python.compiler.Module#addMain()}
     */
    public static void runMain(CodeBootstrap main, String[] args)
            throws Exception {
        PySystemState.initialize(null, null, args, main.getClass().getClassLoader());
        try {
            imp.createFromCode("__main__", CodeLoader.loadCode(main));
        } catch (PyException e) {
            Py.getSystemState().callExitFunc();
            if (e.match(Py.SystemExit)) {
                return;
            }
            throw e;
        }
        Py.getSystemState().callExitFunc();
    }
    //XXX: this needs review to make sure we are cutting out all of the Java
    //     exceptions.
    private static String getStackTrace(Throwable javaError) {
        ByteArrayOutputStream buf = new ByteArrayOutputStream();
        javaError.printStackTrace(new PrintStream(buf));

        String str = buf.toString();
        int index = -1;
        if (index == -1) {
            index = str.indexOf(
                    "at org.python.core.PyReflectedConstructor.__call__");
        }
        if (index == -1) {
            index = str.indexOf("at org.python.core.PyReflectedFunction.__call__");
        }
        if (index == -1) {
            index = str.indexOf(
                    "at org/python/core/PyReflectedConstructor.__call__");
        }
        if (index == -1) {
            index = str.indexOf("at org/python/core/PyReflectedFunction.__call__");
        }

        if (index != -1) {
            index = str.lastIndexOf("\n", index);
        }

        int index0 = str.indexOf("\n");

        if (index >= index0) {
            str = str.substring(index0 + 1, index + 1);
        }

        return str;
    }

    /* Display a PyException and stack trace */
    public static void printException(Throwable t) {
        printException(t, null, null);
    }

    public static void printException(Throwable t, PyFrame f) {
        printException(t, f, null);
    }

    public static synchronized void printException(Throwable t, PyFrame f,
            PyObject file) {
        StdoutWrapper stderr = Py.stderr;

        if (file != null) {
            stderr = new FixedFileWrapper(file);
        }

        if (Options.showJavaExceptions) {
            stderr.println("Java Traceback:");
            java.io.CharArrayWriter buf = new java.io.CharArrayWriter();
            if (t instanceof PyException) {
                ((PyException)t).super__printStackTrace(new java.io.PrintWriter(buf));
            } else {
                t.printStackTrace(new java.io.PrintWriter(buf));
            }
            stderr.print(buf.toString());
        }

        PyException exc = Py.JavaError(t);

        maybeSystemExit(exc);

        setException(exc, f);

        ThreadState ts = getThreadState();

        ts.systemState.last_value = exc.value;
        ts.systemState.last_type = exc.type;
        ts.systemState.last_traceback = exc.traceback;

        PyObject exceptHook = ts.systemState.__findattr__("excepthook");
        if (exceptHook != null) {
            try {
                exceptHook.__call__(exc.type, exc.value, exc.traceback);
            } catch (PyException exc2) {
                exc2.normalize();
                flushLine();
                stderr.println("Error in sys.excepthook:");
                displayException(exc2.type, exc2.value, exc2.traceback, file);
                stderr.println();
                stderr.println("Original exception was:");
                displayException(exc.type, exc.value, exc.traceback, file);
            }
        } else {
            stderr.println("sys.excepthook is missing");
            displayException(exc.type, exc.value, exc.traceback, file);
        }

        ts.exception = null;
    }

    public static void displayException(PyObject type, PyObject value, PyObject tb,
                                        PyObject file) {
        StdoutWrapper stderr = Py.stderr;
        if (file != null) {
            stderr = new FixedFileWrapper(file);
        }
        flushLine();

        if (tb instanceof PyTraceback) {
            stderr.print(((PyTraceback) tb).dumpStack());
        }
        if (__builtin__.isinstance(value, Py.SyntaxError)) {
            PyObject filename = value.__findattr__("filename");
            PyObject text = value.__findattr__("text");
            PyObject lineno = value.__findattr__("lineno");
            stderr.print("  File \"");
            stderr.print(filename == Py.None || filename == null ?
                         "<string>" : filename.toString());
            stderr.print("\", line ");
            stderr.print(lineno == null ? Py.newString("0") : lineno);
            stderr.print("\n");
            if (text != Py.None && text != null && text.__len__() != 0) {
                printSyntaxErrorText(stderr, value.__findattr__("offset").asInt(),
                                     text.toString());
            }
            value = value.__findattr__("msg");
            if (value == null) {
                value = Py.None;
            }
        }

        if (value.getJavaProxy() != null) {
            Object javaError = value.__tojava__(Throwable.class);

            if (javaError != null && javaError != Py.NoConversion) {
                stderr.println(getStackTrace((Throwable) javaError));
            }
        }
        stderr.println(formatException(type, value));
    }

    /**
     * Print the two lines showing where a SyntaxError was caused.
     *
     * @param out StdoutWrapper to print to
     * @param offset the offset into text
     * @param text a source code String line
     */
    private static void printSyntaxErrorText(StdoutWrapper out, int offset, String text) {
        if (offset >= 0) {
            if (offset > 0 && offset == text.length()) {
                offset--;
            }

            // Eat lines if the offset is on a subsequent line
            while (true) {
                int nl = text.indexOf("\n");
                if (nl == -1 || nl >= offset) {
                    break;
                }
                offset -= nl + 1;
                text = text.substring(nl + 1, text.length());
            }

            // lstrip
            int i = 0;
            for (; i < text.length(); i++) {
                char c = text.charAt(i);
                if (c != ' ' && c != '\t') {
                    break;
                }
                offset--;
            }
            text = text.substring(i, text.length());
        }

        out.print("    ");
        out.print(text);
        if (text.length() == 0 || !text.endsWith("\n")) {
            out.print("\n");
        }
        if (offset == -1) {
            return;
        }
        out.print("    ");
        for (offset--; offset > 0; offset--) {
            out.print(" ");
        }
        out.print("^\n");
    }

    public static String formatException(PyObject type, PyObject value) {
        return formatException(type, value, false);
    }

    public static String formatException(PyObject type, PyObject value, boolean useRepr) {
        StringBuilder buf = new StringBuilder();

        if (PyException.isExceptionClass(type)) {
            String className = PyException.exceptionClassName(type);
            int lastDot = className.lastIndexOf('.');
            if (lastDot != -1) {
                className = className.substring(lastDot + 1);
            }
            PyObject moduleName = type.__findattr__("__module__");
            if (moduleName == null) {
                buf.append("<unknown>");
            } else {
                String moduleStr = moduleName.toString();
                if (!moduleStr.equals("exceptions")) {
                    buf.append(moduleStr);
                    buf.append(".");
                }
            }
            buf.append(className);
        } else {
            buf.append(useRepr ? type.__repr__() : type.__str__());
        }
        if (value != null && value != Py.None) {
            // only print colon if the str() of the object is not the empty string
            PyObject s = useRepr ? value.__repr__() : value.__str__();
            if (!(s instanceof PyString) || s.__len__() != 0) {
                buf.append(": ");
            }
            buf.append(s);
        }
        return buf.toString();
    }

    public static void writeUnraisable(Throwable unraisable, PyObject obj) {
        PyException pye = JavaError(unraisable);
        stderr.println(String.format("Exception %s in %s ignored",
                                     formatException(pye.type, pye.value, true), obj));
    }


    /* Equivalent to Python's assert statement */
    public static void assert_(PyObject test, PyObject message) {
        if (!test.__nonzero__()) {
            throw new PyException(Py.AssertionError, message);
        }
    }

    public static void assert_(PyObject test) {
        assert_(test, Py.None);
    }

    /* Helpers to implement finally clauses */
    public static void addTraceback(Throwable t, PyFrame frame) {
        Py.JavaError(t).tracebackHere(frame, true);
    }

    /* Helpers to implement except clauses */
    public static PyException setException(Throwable t, PyFrame frame) {
        PyException pye = Py.JavaError(t);
        pye.normalize();
        pye.tracebackHere(frame);
        getThreadState().exception = pye;
        return pye;
    }


    /**
     * @deprecated As of Jython 2.5, use {@link PyException#match} instead.
     */
    @Deprecated
    public static boolean matchException(PyException pye, PyObject exc) {
        return pye.match(exc);
    }


    // XXX: the following 4 are backwards compat. for the
    // oldcompiler. newcompiler should just call doRaise instead
    public static PyException makeException(PyObject type, PyObject value,
                                            PyObject traceback) {
        return PyException.doRaise(type, value, traceback);
    }

    public static PyException makeException(PyObject type, PyObject value) {
        return makeException(type, value, null);
    }

    public static PyException makeException(PyObject type) {
        return makeException(type, null);
    }

    public static PyException makeException() {
        return makeException(null);
    }

    public static PyObject runCode(PyCode code, PyObject locals, PyObject globals) {
        PyFrame f;
        ThreadState ts = getThreadState();
        if (locals == null || locals == Py.None) {
            if (globals != null && globals != Py.None) {
                locals = globals;
            } else {
                locals = ts.frame.getLocals();
            }
        }

        if (globals == null || globals == Py.None) {
            globals = ts.frame.f_globals;
        }

        PyBaseCode baseCode = null;
        if (code instanceof PyBaseCode) {
            baseCode = (PyBaseCode) code;
        }

        f = new PyFrame(baseCode, locals, globals, Py.getSystemState().getBuiltins());
        return code.call(ts, f);
    }

    public static void exec(PyObject o, PyObject globals, PyObject locals) {
        PyCode code;
        int flags = 0;
        if (o instanceof PyTuple) {
            PyTuple tuple = (PyTuple) o;
            int len = tuple.__len__();
            if ((globals == null || globals.equals(None))
                    && (locals == null || locals.equals(None))
                    && (len >= 2 && len <= 3)) {
                o = tuple.__getitem__(0);
                globals = tuple.__getitem__(1);
                if (len == 3) {
                    locals = tuple.__getitem__(2);
                }
            }
        }
        if (o instanceof PyCode) {
            code = (PyCode) o;
            if (locals == null && o instanceof PyBaseCode && ((PyBaseCode) o).hasFreevars()) {
                throw Py.TypeError("code object passed to exec may not contain free variables");
            }
        } else {
            String contents = null;
            if (o instanceof PyString) {
                if (o instanceof PyUnicode) {
                    flags |= CompilerFlags.PyCF_SOURCE_IS_UTF8;
                }
                contents = o.toString();
            } else if (o instanceof PyFile) {
                PyFile fp = (PyFile) o;
                if (fp.getClosed()) {
                    return;
                }
                contents = fp.read().toString();
            } else {
                throw Py.TypeError(
                        "exec: argument 1 must be string, code or file object");
            }
            code = Py.compile_flags(contents, "<string>", CompileMode.exec,
                                    getCompilerFlags(flags, false));
        }
        Py.runCode(code, locals, globals);
    }

    private final static ThreadStateMapping threadStateMapping = new ThreadStateMapping();

    public static final ThreadState getThreadState() {
        return getThreadState(null);
    }

    public static final ThreadState getThreadState(PySystemState newSystemState) {
        return threadStateMapping.getThreadState(newSystemState);
    }

    public static final PySystemState setSystemState(PySystemState newSystemState) {
        ThreadState ts = getThreadState(newSystemState);
        PySystemState oldSystemState = ts.systemState;
        if (oldSystemState != newSystemState) {
            //XXX: should we make this a real warning?
            //System.err.println("Warning: changing systemState "+
            //                   "for same thread!");
            ts.systemState = newSystemState;
        }
        return oldSystemState;
    }

    public static final PySystemState getSystemState() {
        return getThreadState().systemState;
    //defaultSystemState;
    }

    /* Get and set the current frame */
    public static PyFrame getFrame() {
        ThreadState ts = getThreadState();
        if (ts == null) {
            return null;
        }
        return ts.frame;
    }

    public static void setFrame(PyFrame f) {
        getThreadState().frame = f;
    }

    /* A collection of functions for implementing the print statement */
    public static StdoutWrapper stderr;
    static StdoutWrapper stdout;
    //public static StdinWrapper stdin;
    public static void print(PyObject file, PyObject o) {
        if (file == None) {
            print(o);
        } else {
            new FixedFileWrapper(file).print(o);
        }
    }

    public static void printComma(PyObject file, PyObject o) {
        if (file == None) {
            printComma(o);
        } else {
            new FixedFileWrapper(file).printComma(o);
        }
    }

    public static void println(PyObject file, PyObject o) {
        if (file == None) {
            println(o);
        } else {
            new FixedFileWrapper(file).println(o);
        }
    }

    public static void printlnv(PyObject file) {
        if (file == None) {
            println();
        } else {
            new FixedFileWrapper(file).println();
        }
    }

    public static void print(PyObject o) {
        stdout.print(o);
    }

    public static void printComma(PyObject o) {
        stdout.printComma(o);
    }

    public static void println(PyObject o) {
        stdout.println(o);
    }

    public static void println() {
        stdout.println();
    }

    public static void flushLine() {
        stdout.flushLine();
    }

    /*
     * A collection of convenience functions for converting PyObjects to Java primitives
     */
    public static boolean py2boolean(PyObject o) {
        return o.__nonzero__();
    }

    public static byte py2byte(PyObject o) {
        if (o instanceof PyInteger) {
            return (byte) ((PyInteger) o).getValue();
        }
        Object i = o.__tojava__(Byte.TYPE);
        if (i == null || i == Py.NoConversion) {
            throw Py.TypeError("integer required");
        }
        return ((Byte) i).byteValue();
    }

    public static short py2short(PyObject o) {
        if (o instanceof PyInteger) {
            return (short) ((PyInteger) o).getValue();
        }
        Object i = o.__tojava__(Short.TYPE);
        if (i == null || i == Py.NoConversion) {
            throw Py.TypeError("integer required");
        }
        return ((Short) i).shortValue();
    }

    public static int py2int(PyObject o) {
        return py2int(o, "integer required");
    }

    public static int py2int(PyObject o, String msg) {
        if (o instanceof PyInteger) {
            return ((PyInteger) o).getValue();
        }
        Object obj = o.__tojava__(Integer.TYPE);
        if (obj == Py.NoConversion) {
            throw Py.TypeError(msg);
        }
        return ((Integer) obj).intValue();
    }

    public static long py2long(PyObject o) {
        if (o instanceof PyInteger) {
            return ((PyInteger) o).getValue();
        }
        Object i = o.__tojava__(Long.TYPE);
        if (i == null || i == Py.NoConversion) {
            throw Py.TypeError("integer required");
        }
        return ((Long) i).longValue();
    }

    public static float py2float(PyObject o) {
        if (o instanceof PyFloat) {
            return (float) ((PyFloat) o).getValue();
        }
        if (o instanceof PyInteger) {
            return ((PyInteger) o).getValue();
        }
        Object i = o.__tojava__(Float.TYPE);
        if (i == null || i == Py.NoConversion) {
            throw Py.TypeError("float required");
        }
        return ((Float) i).floatValue();
    }

    public static double py2double(PyObject o) {
        if (o instanceof PyFloat) {
            return ((PyFloat) o).getValue();
        }
        if (o instanceof PyInteger) {
            return ((PyInteger) o).getValue();
        }
        Object i = o.__tojava__(Double.TYPE);
        if (i == null || i == Py.NoConversion) {
            throw Py.TypeError("float required");
        }
        return ((Double) i).doubleValue();
    }

    public static char py2char(PyObject o) {
        return py2char(o, "char required");
    }

    public static char py2char(PyObject o, String msg) {
        if (o instanceof PyString) {
            PyString s = (PyString) o;
            if (s.__len__() != 1) {
                throw Py.TypeError(msg);
            }
            return s.toString().charAt(0);
        }
        if (o instanceof PyInteger) {
            return (char) ((PyInteger) o).getValue();
        }
        Object i = o.__tojava__(Character.TYPE);
        if (i == null || i == Py.NoConversion) {
            throw Py.TypeError(msg);
        }
        return ((Character) i).charValue();
    }

    public static void py2void(PyObject o) {
        if (o != Py.None) {
            throw Py.TypeError("None required for void return");
        }
    }

    private final static PyString[] letters = new PyString[256];

    static {
        for (char j = 0; j < 256; j++) {
            letters[j] = new PyString(new Character(j).toString());
        }
    }

    public static final PyString makeCharacter(Character o) {
        return makeCharacter(o.charValue());
    }

    public static final PyString makeCharacter(char c) {
        return makeCharacter(c, false);
    }

    static final PyString makeCharacter(int codepoint, boolean toUnicode) {
        if (toUnicode) {
            return new PyUnicode(codepoint);
        } else if (codepoint > 65536) {
            throw new IllegalArgumentException(String.format("Codepoint > 65536 (%d) requires "
                                                             + "toUnicode argument", codepoint));
        } else if (codepoint > 256) {
            return new PyString((char)codepoint);
        }
        return letters[codepoint];
    }

    /**
     * Uses the PyObjectAdapter passed to {@link PySystemState#initialize} to turn o into a PyObject.
     *
     * @see ClassicPyObjectAdapter - default PyObjectAdapter type
     */
    public static PyObject java2py(Object o) {
        return getAdapter().adapt(o);
    }

    /**
     * Uses the PyObjectAdapter passed to {@link PySystemState#initialize} to turn
     * <code>objects</code> into an array of PyObjects.
     *
     * @see ClassicPyObjectAdapter - default PyObjectAdapter type
     */
    public static PyObject[] javas2pys(Object... objects) {
        PyObject[] objs = new PyObject[objects.length];
        for (int i = 0; i < objs.length; i++) {
            objs[i] = java2py(objects[i]);
        }
        return objs;
    }

    /**
     * @return the ExtensiblePyObjectAdapter used by java2py.
     */
    public static ExtensiblePyObjectAdapter getAdapter() {
        if (adapter == null) {
            adapter = new ClassicPyObjectAdapter();
        }
        return adapter;
    }

    /**
     * Set the ExtensiblePyObjectAdapter used by java2py.
     *
     * @param adapter The new ExtensiblePyObjectAdapter
     */
    protected static void setAdapter(ExtensiblePyObjectAdapter adapter) {
        Py.adapter = adapter;
    }
    /**
     * Handles wrapping Java objects in PyObject to expose them to jython.
     */
    private static ExtensiblePyObjectAdapter adapter;

    // XXX: The following two makeClass overrides are *only* for the
    // old compiler, they should be removed when the newcompiler hits
    public static PyObject makeClass(String name, PyObject[] bases, PyCode code) {
        return makeClass(name, bases, code, null);
    }

    public static PyObject makeClass(String name, PyObject[] bases, PyCode code,
                                     PyObject[] closure_cells) {
        ThreadState state = getThreadState();
        PyObject dict = code.call(state, Py.EmptyObjects, Py.NoKeywords,
                state.frame.f_globals, Py.EmptyObjects, new PyTuple(closure_cells));
        return makeClass(name, bases, dict);
    }

    public static PyObject makeClass(String name, PyObject base, PyObject dict) {
        PyObject[] bases = base == null ? EmptyObjects : new PyObject[] {base};
        return makeClass(name, bases, dict);
    }

    /**
     * Create a new Python class.
     *
     * @param name the String name of the class
     * @param bases an array of PyObject base classes
     * @param dict the class's namespace, containing the class body
     * definition
     * @return a new Python Class PyObject
     */
    public static PyObject makeClass(String name, PyObject[] bases, PyObject dict) {
        PyObject metaclass = dict.__finditem__("__metaclass__");

        if (metaclass == null) {
            if (bases.length != 0) {
                PyObject base = bases[0];
                metaclass = base.__findattr__("__class__");
                if (metaclass == null) {
                    metaclass = base.getType();
                }
            } else {
                PyObject globals = getFrame().f_globals;
                if (globals != null) {
                    metaclass = globals.__finditem__("__metaclass__");
                }
                if (metaclass == null) {
                    metaclass = PyClass.TYPE;
                }
            }
        }

        try {
            return metaclass.__call__(new PyString(name), new PyTuple(bases), dict);
        } catch (PyException pye) {
            if (!pye.match(TypeError)) {
                throw pye;
            }
            pye.value = Py.newString(String.format("Error when calling the metaclass bases\n    "
                                                   + "%s", pye.value.__str__().toString()));
            throw pye;
        }
    }
    private static int nameindex = 0;

    public static synchronized String getName() {
        String name = "org.python.pycode._pyx" + nameindex;
        nameindex += 1;
        return name;
    }

    public static CompilerFlags getCompilerFlags() {
        return CompilerFlags.getCompilerFlags();
    }

    public static CompilerFlags getCompilerFlags(int flags, boolean dont_inherit) {
        final PyFrame frame;
        if (dont_inherit) {
            frame = null;
        } else {
            frame = Py.getFrame();
        }
        return CompilerFlags.getCompilerFlags(flags, frame);
    }

    public static CompilerFlags getCompilerFlags(CompilerFlags flags, boolean dont_inherit) {
        final PyFrame frame;
        if (dont_inherit) {
            frame = null;
        } else {
            frame = Py.getFrame();
        }
        return CompilerFlags.getCompilerFlags(flags, frame);
    }

    // w/o compiler-flags
    public static PyCode compile(InputStream istream, String filename, CompileMode kind) {
        return compile_flags(istream, filename, kind, new CompilerFlags());
    }

    /**
     * Entry point for compiling modules.
     *
     * @param node Module node, coming from the parsing process
     * @param name Internal name for the compiled code. Typically generated by
     *        calling {@link #getName()}.
     * @param filename Source file name
     * @param linenumbers True to track source line numbers on the generated
     *        code
     * @param printResults True to call the sys.displayhook on the result of
     *                     the code
     * @param cflags Compiler flags
     * @return Code object for the compiled module
     */
    public static PyCode compile_flags(mod node, String name, String filename,
                                         boolean linenumbers, boolean printResults,
                                         CompilerFlags cflags) {
        return CompilerFacade.compile(node, name, filename, linenumbers, printResults, cflags);
    }

    public static PyCode compile_flags(mod node, String filename,
                                         CompileMode kind, CompilerFlags cflags) {
        return Py.compile_flags(node, getName(), filename, true,
                                kind == CompileMode.single, cflags);
    }

    /**
     * Compiles python source code coming from a file or another external stream
     */
    public static PyCode compile_flags(InputStream istream, String filename,
                                         CompileMode kind, CompilerFlags cflags) {
        mod node = ParserFacade.parse(istream, kind, filename, cflags);
        return Py.compile_flags(node, filename, kind, cflags);
    }

    /**
     * Compiles python source code coming from String (raw bytes) data.
     *
     * If the String is properly decoded (from PyUnicode) the PyCF_SOURCE_IS_UTF8 flag
     * should be specified.
     */
    public static PyCode compile_flags(String data, String filename,
                                         CompileMode kind, CompilerFlags cflags) {
        if (data.contains("\0")) {
            throw Py.TypeError("compile() expected string without null bytes");
        }
        if (cflags != null && cflags.dont_imply_dedent) {
            data += "\n";
        } else {
            data += "\n\n";
        }
        mod node = ParserFacade.parse(data, kind, filename, cflags);
        return Py.compile_flags(node, filename, kind, cflags);
    }

    public static PyObject compile_command_flags(String string, String filename,
            CompileMode kind, CompilerFlags cflags, boolean stdprompt) {
        mod node = ParserFacade.partialParse(string + "\n", kind, filename,
                                                 cflags, stdprompt);
        if (node == null) {
            return Py.None;
        }

        return Py.compile_flags(node, Py.getName(), filename, true, true, cflags);
    }

    public static PyObject[] unpackSequence(PyObject obj, int length) {
        if (obj instanceof PyTuple && obj.__len__() == length) {
            // optimization
            return ((PyTuple)obj).getArray();
        }

        PyObject[] ret = new PyObject[length];
        PyObject iter = obj.__iter__();
        for (int i = 0; i < length; i++) {
            PyObject tmp = iter.__iternext__();
            if (tmp == null) {
                throw Py.ValueError(String.format("need more than %d value%s to unpack", i,
                                                  i == 1 ? "" : "s"));
            }
            ret[i] = tmp;
        }

        if (iter.__iternext__() != null) {
            throw Py.ValueError("too many values to unpack");
        }
        return ret;
    }

    public static PyObject iter(PyObject seq, String message) {
        try {
            return seq.__iter__();
        } catch (PyException exc) {
            if (exc.match(Py.TypeError)) {
                throw Py.TypeError(message);
            }
            throw exc;
        }
    }
    private static IdImpl idimpl = new IdImpl();

    public static long id(PyObject o) {
        return idimpl.id(o);
    }

    public static String idstr(PyObject o) {
        return idimpl.idstr(o);
    }

    public static long java_obj_id(Object o) {
        return idimpl.java_obj_id(o);
    }

    public static void printResult(PyObject ret) {
        Py.getThreadState().systemState.invoke("displayhook", ret);
    }
    public static final int ERROR = -1;
    public static final int WARNING = 0;
    public static final int MESSAGE = 1;
    public static final int COMMENT = 2;
    public static final int DEBUG = 3;

    public static void maybeWrite(String type, String msg, int level) {
        if (level <= Options.verbose) {
            System.err.println(type + ": " + msg);
        }
    }

    public static void writeError(String type, String msg) {
        maybeWrite(type, msg, ERROR);
    }

    public static void writeWarning(String type, String msg) {
        maybeWrite(type, msg, WARNING);
    }

    public static void writeMessage(String type, String msg) {
        maybeWrite(type, msg, MESSAGE);
    }

    public static void writeComment(String type, String msg) {
        maybeWrite(type, msg, COMMENT);
    }

    public static void writeDebug(String type, String msg) {
        maybeWrite(type, msg, DEBUG);
    }

    public static void saveClassFile(String name, ByteArrayOutputStream bytestream) {
        String dirname = Options.proxyDebugDirectory;
        if (dirname == null) {
            return;
        }

        byte[] bytes = bytestream.toByteArray();
        File dir = new File(dirname);
        File file = makeFilename(name, dir);
        new File(file.getParent()).mkdirs();
        try {
            FileOutputStream o = new FileOutputStream(file);
            o.write(bytes);
            o.close();
        } catch (Throwable t) {
            t.printStackTrace();
        }
    }

    private static File makeFilename(String name, File dir) {
        int index = name.indexOf(".");
        if (index == -1) {
            return new File(dir, name + ".class");
        }

        return makeFilename(name.substring(index + 1, name.length()),
                new File(dir, name.substring(0, index)));
    }

    public static boolean isInstance(PyObject inst, PyObject cls) {
        // Quick test for an exact match
        if (inst.getType() == cls) {
            return true;
        }

        if (cls instanceof PyTuple) {
            ThreadState threadState = Py.getThreadState();
            threadState.enterRecursiveCall(" in __subclasscheck__");
            try {
                for (PyObject item : cls.asIterable()) {
                    if (isInstance(inst, item)) {
                        return true;
                    }
                }
            } finally {
                threadState.leaveRecursiveCall();
            }
            return false;
        }

        PyObject checkerResult;
        if ((checkerResult = dispatchToChecker(inst, cls, "__instancecheck__")) != null) {
            return checkerResult.__nonzero__();
        }

        return recursiveIsInstance(inst, cls);
    }

    static boolean recursiveIsInstance(PyObject inst, PyObject cls) {
        if (cls instanceof PyClass && inst instanceof PyInstance) {
            PyClass inClass = ((PyInstance) inst).fastGetClass();
            return inClass.isSubClass((PyClass) cls);
        }
        if (cls instanceof PyType) {
            PyType type = (PyType)cls;

            //Special case PyStringMap to compare as an instance type dict.
            if (inst instanceof PyStringMap &&
                type.equals(PyDictionary.TYPE)) {
                    return true;
            }

            PyType instType = inst.getType();

            // equiv. to PyObject_TypeCheck
            if (instType == type || instType.isSubType(type)) {
                return true;
            }

            PyObject instCls = inst.__findattr__("__class__");
            if (instCls != null && instCls != instType && instCls instanceof PyType) {
                return ((PyType) instCls).isSubType(type);
            }
            return false;
        }
        
        checkClass(cls, "isinstance() arg 2 must be a class, type, or tuple of classes and types");
        PyObject instCls = inst.__findattr__("__class__");
        if (instCls == null) {
            return false;
        }
        return abstractIsSubClass(instCls, cls);
    }

    public static boolean isSubClass(PyObject derived, PyObject cls) {
        if (cls instanceof PyTuple) {
            ThreadState threadState = Py.getThreadState();
            threadState.enterRecursiveCall(" in __subclasscheck__");
            try {
                for (PyObject item : cls.asIterable()) {
                    if (isSubClass(derived, item)) {
                        return true;
                    }
                }
            } finally {
                threadState.leaveRecursiveCall();
            }
            return false;
        }

        PyObject checkerResult;
        if ((checkerResult = dispatchToChecker(derived, cls, "__subclasscheck__")) != null) {
            return checkerResult.__nonzero__();
        }

        return recursiveIsSubClass(derived, cls);
    }

    static boolean recursiveIsSubClass(PyObject derived, PyObject cls) {
        if (derived instanceof PyType && cls instanceof PyType) {
            if (derived == cls) {
                return true;
            }
            PyType type = (PyType)cls;
            PyType subtype = (PyType)derived;

            // Special case PyStringMap to compare as a subclass of
            // PyDictionary. Note that we don't need to check for stringmap
            // subclasses, since stringmap can't be subclassed. PyStringMap's
            // TYPE is computed lazily, so we have to use PyType.fromClass :(
            if (type == PyDictionary.TYPE &&
                subtype == PyType.fromClass(PyStringMap.class)) {
                return true;
            }

            return subtype.isSubType(type);
        }
        if (derived instanceof PyClass && cls instanceof PyClass) {
            return ((PyClass) derived).isSubClass((PyClass) cls);
        }

        checkClass(derived, "issubclass() arg 1 must be a class");
        checkClass(cls, "issubclass() arg 2 must be a class or tuple of classes");
        return abstractIsSubClass(derived, cls);
    }

    private static boolean abstractIsSubClass(PyObject derived, PyObject cls) {
        while (true) {
            if (derived == cls) {
                return true;
            }

            PyTuple bases = abstractGetBases(derived);
            if (bases == null) {
                return false;
            }

            int basesSize = bases.size();
            if (basesSize == 0) {
                return false;
            }
            if (basesSize == 1) {
                // Avoid recursivity in the single inheritance case
                derived = bases.pyget(0);
                continue;
            }

            for (PyObject base : bases.asIterable()) {
                if (abstractIsSubClass(base, cls)) {
                    return true;
                }
            }
            return false;
        }
    }

    /**
     * Attempt to dispatch an isinstance/issubclass call to cls's associated
     * __instancecheck__/__subclasscheck__.
     *
     * @param checkerArg the argument to call the checker with
     * @param cls a Python class
     * @param checkerName the checker name
     * @return null if cls provides no checker, otherwise the result of calling the
     * checker
     */
    private static PyObject dispatchToChecker(PyObject checkerArg, PyObject cls,
                                              String checkerName) {
        //Ignore old style classes.
        if (cls instanceof PyClass) {
            return null;
        }

        PyObject checker = cls.__findattr__(checkerName);
        if (checker == null) {
            return null;
        }

        PyObject result;
        ThreadState threadState = Py.getThreadState();
        threadState.enterRecursiveCall(" in " + checkerName);
        try {
            result = checker.__call__(checkerArg);
        } finally {
            threadState.leaveRecursiveCall();
        }
        return result;
    }

    /**
     * Return the __bases__ of cls. Returns null if no valid __bases__ are found.
     */
    private static PyTuple abstractGetBases(PyObject cls) {
        PyObject bases = cls.__findattr__("__bases__");
        return bases instanceof PyTuple ? (PyTuple) bases : null;
    }

    /**
     * Throw a TypeError with the specified message if cls does not appear to be a Python
     * class.
     */
    private static void checkClass(PyObject cls, String message) {
        if (abstractGetBases(cls) == null) {
            throw Py.TypeError(message);
        }
    }

    static PyObject[] make_array(PyObject iterable) {
        // Special-case the common tuple and list cases, for efficiency
        if (iterable instanceof PySequenceList) {
            return ((PySequenceList) iterable).getArray();
        }

        // Guess result size and allocate space. The typical make_array arg supports
        // __len__, with one exception being generators, so avoid the overhead of an
        // exception from __len__ in their case
        int n = 10;
        if (!(iterable instanceof PyGenerator)) {
            try {
                n = iterable.__len__();
            } catch (PyException pye) {
                // ok
            }
        }

        List<PyObject> objs = new ArrayList<PyObject>(n);
        for (PyObject item : iterable.asIterable()) {
            objs.add(item);
        }
        return objs.toArray(Py.EmptyObjects);
    }
}

class FixedFileWrapper extends StdoutWrapper {

    private PyObject file;

    public FixedFileWrapper(PyObject file) {
        name = "fixed file";
        this.file = file;

        if (file.getJavaProxy() != null) {
            Object tojava = file.__tojava__(OutputStream.class);
            if (tojava != null && tojava != Py.NoConversion) {
                this.file = new PyFile((OutputStream) tojava);
            }
        }
    }

    @Override
    protected PyObject myFile() {
        return file;
    }
}

/**
 * A code object wrapper for a python function.
 */
class JavaCode extends PyCode {

    private PyObject func;

    public JavaCode(PyObject func) {
        this.func = func;
        if (func instanceof PyReflectedFunction) {
            this.co_name = ((PyReflectedFunction) func).__name__;
        }
    }

    @Override
    public PyObject call(ThreadState state, PyFrame frame, PyObject closure) {
        //XXX: what the heck is this?  Looks like debug code, but it's
        //     been here a long time...
        System.out.println("call #1");
        return Py.None;
    }

    @Override
    public PyObject call(ThreadState state, PyObject args[], String keywords[],
            PyObject globals, PyObject[] defaults,
            PyObject closure) {
        return func.__call__(args, keywords);
    }

    @Override
    public PyObject call(ThreadState state, PyObject self, PyObject args[], String keywords[],
            PyObject globals, PyObject[] defaults,
            PyObject closure) {
        return func.__call__(self, args, keywords);
    }

    @Override
    public PyObject call(ThreadState state, PyObject globals, PyObject[] defaults,
            PyObject closure) {
        return func.__call__();
    }

    @Override
    public PyObject call(ThreadState state, PyObject arg1, PyObject globals,
            PyObject[] defaults, PyObject closure) {
        return func.__call__(arg1);
    }

    @Override
    public PyObject call(ThreadState state, PyObject arg1, PyObject arg2, PyObject globals,
            PyObject[] defaults, PyObject closure) {
        return func.__call__(arg1, arg2);
    }

    @Override
    public PyObject call(ThreadState state, PyObject arg1, PyObject arg2, PyObject arg3,
            PyObject globals, PyObject[] defaults,
            PyObject closure) {
        return func.__call__(arg1, arg2, arg3);
    }

    @Override
    public PyObject call(ThreadState state, PyObject arg1, PyObject arg2,
            PyObject arg3, PyObject arg4, PyObject globals,
            PyObject[] defaults, PyObject closure) {
        return func.__call__(arg1, arg2, arg3, arg4);
    }
}

/**
 * A function object wrapper for a java method which comply with the
 * PyArgsKeywordsCall standard.
 */
class JavaFunc extends PyObject {

    Method method;

    public JavaFunc(Method method) {
        this.method = method;
    }

    @Override
    public PyObject __call__(PyObject[] args, String[] kws) {
        Object[] margs = new Object[]{args, kws};
        try {
            return Py.java2py(method.invoke(null, margs));
        } catch (Throwable t) {
            throw Py.JavaError(t);
        }
    }

    @Override
    public PyObject _doget(PyObject container) {
        return _doget(container, null);
    }

    @Override
    public PyObject _doget(PyObject container, PyObject wherefound) {
        if (container == null) {
            return this;
        }
        return new PyMethod(this, container, wherefound);
    }

    public boolean _doset(PyObject container) {
        throw Py.TypeError("java function not settable: " + method.getName());
    }
}<|MERGE_RESOLUTION|>--- conflicted
+++ resolved
@@ -363,16 +363,12 @@
     public static PyException MemoryError(String message) {
         return new PyException(Py.MemoryError, message);
     }
-<<<<<<< HEAD
-    public static PyObject BufferError;
-=======
 
     public static PyObject BufferError;
     public static PyException BufferError(String message) {
         return new PyException(Py.BufferError, message);
     }
 
->>>>>>> 202f9497
     public static PyObject ArithmeticError;
     public static PyObject LookupError;
     public static PyObject StandardError;
