// Copyright (c) Corporation for National Research Initiatives
package org.python.core;

import java.io.OutputStream;

import org.python.core.util.StringUtil;

public class StdoutWrapper extends OutputStream {
    protected String name;

    public StdoutWrapper() {
        this.name = "stdout";
    }

    protected PyObject getObject(PySystemState ss) {
        return ss.stdout;
    }

    protected void setObject(PySystemState ss, PyObject obj) {
        ss.stdout = obj;
    }

    protected PyObject myFile() {
        PySystemState ss = Py.getSystemState();
        PyObject obj = getObject(ss);
        if (obj == null) {
            throw Py.AttributeError("missing sys." + this.name);
        }
        if (obj.getJavaProxy() != null) {
            PyFile f = null;

            Object tojava = obj.__tojava__(OutputStream.class);
            if (tojava != null && tojava != Py.NoConversion) {
                f = new PyFile((OutputStream)tojava);
            }
            if (f != null) {
                setObject(ss, f);
                return f;
            }
        }
        return obj;
    }

    @Override
    public void flush() {
        PyObject obj = myFile();
        if (obj instanceof PyFile) {
            ((PyFile) obj).flush();
        } else {
            try {
                obj.invoke("flush");
            } catch (PyException pye) {
                // ok
            }
        }
    }

    public void write(String s) {
        PyObject obj = myFile();

        if (obj instanceof PyFile) {
            ((PyFile) obj).write(s);
        } else {
            obj.invoke("write", new PyString(s));
        }
    }

    @Override
    public void write(int i) {
        write(new String(new char[] { (char) i }));
    }

    @Override
    public void write(byte[] data, int off, int len) {
<<<<<<< HEAD
        write(PyString.from_bytes(data, off, len));
=======
        write(StringUtil.fromBytes(data, off, len));
>>>>>>> 3a11c4e2
    }

    public void flushLine() {
        PyObject obj = myFile();

        if (obj instanceof PyFile) {
            PyFile file = (PyFile) obj;
            if (file.softspace) {
                file.write("\n");
                file.flush();
            }
            file.softspace = false;
        } else {
            PyObject ss = obj.__findattr__("softspace");
            if (ss != null && ss.__nonzero__()) {
                obj.invoke("write", Py.Newline);
            }
            try {
                obj.invoke("flush");
            } catch (PyException pye) {
                // ok
            }
            obj.__setattr__("softspace", Py.Zero);
        }
    }

    public void print(PyObject o, boolean space, boolean newline) {
        PyObject obj = myFile();

        if (obj instanceof PyFile) {
            PyFile file = (PyFile)obj;
            if (file.softspace) {
                file.write(" ");
                file.softspace = false;
            }

            String s;
            if (o instanceof PyUnicode && file.encoding != null) {
                s = ((PyUnicode)o).encode(file.encoding, "strict");
            } else {
                s = o.__str__().toString();
            }
            file.write(s);

            if (o instanceof PyString) {
                int len = s.length();
                if (len == 0 || !Character.isWhitespace(s.charAt(len - 1))
                    || s.charAt(len - 1) == ' ') {
                    file.softspace = space;
                }
            } else {
                file.softspace = space;
            }

            if (newline) {
                file.write("\n");
                file.softspace = false;
            }
            file.flush();
        } else if (obj instanceof PyFileWriter) {
            PyFileWriter file = (PyFileWriter)obj;
            if (file.softspace) {
                file.write(" ");
                file.softspace = false;
            }

            // since we are outputting directly to a character stream,
            // avoid doing an encoding
            String s;
            if (o instanceof PyString) {
                s = ((PyString) o).getString();
            } else {
                s = o.toString();
            }
            file.write(s);

            if (o instanceof PyString) {
                int len = s.length();
                if (len == 0 || !Character.isWhitespace(s.charAt(len - 1))
                    || s.charAt(len - 1) == ' ') {
                    file.softspace = space;
                }
            } else {
                file.softspace = space;
            }

            if (newline) {
                file.write("\n");
                file.softspace = false;
            }
            file.flush();
        } else {
            PyObject ss = obj.__findattr__("softspace");
            if (ss != null && ss.__nonzero__()) {
                obj.invoke("write", Py.Space);
                obj.__setattr__("softspace", Py.Zero);
            }

            if (!(o instanceof PyUnicode)) {
                o = o.__str__();
            }
            obj.invoke("write", o);

            if (o instanceof PyString) {
                String s = o.toString();
                int len = s.length();
                if (len == 0 || !Character.isWhitespace(s.charAt(len - 1))
                    || s.charAt(len - 1) == ' ') {
                    obj.__setattr__("softspace", space ? Py.One : Py.Zero);
                }
            } else {
                obj.__setattr__("softspace", space ? Py.One : Py.Zero);
            }

            if (newline) {
                obj.invoke("write", Py.Newline);
                obj.__setattr__("softspace", Py.Zero);
            }
        }
    }

    public void print(String s) {
        print(new PyString(s), false, false);
    }

    public void println(String s) {
        print(new PyString(s), false, true);
    }

    public void print(PyObject o) {
        print(o, false, false);
    }

    public void printComma(PyObject o) {
        print(o, true, false);
    }

    public void println(PyObject o) {
        print(o, false, true);
    }

    public void println() {
        PyObject obj = myFile();

        if (obj instanceof PyFile) {
            PyFile file = (PyFile) obj;
            file.write("\n");
            file.flush();
            file.softspace = false;
        } else {
            obj.invoke("write", Py.Newline);
            obj.__setattr__("softspace", Py.Zero);
        }
    }
}<|MERGE_RESOLUTION|>--- conflicted
+++ resolved
@@ -72,11 +72,7 @@
 
     @Override
     public void write(byte[] data, int off, int len) {
-<<<<<<< HEAD
-        write(PyString.from_bytes(data, off, len));
-=======
         write(StringUtil.fromBytes(data, off, len));
->>>>>>> 3a11c4e2
     }
 
     public void flushLine() {
