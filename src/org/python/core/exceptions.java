--- conflicted
+++ resolved
@@ -500,55 +500,6 @@
         return start;
     }
 
-<<<<<<< HEAD
-    public static void EnvironmentError__init__(PyObject[] arg, String[] kws) {
-        ArgParser ap = new ArgParser("__init__", arg, kws, "self", "args");
-        PyObject self = ap.getPyObject(0);
-        PyObject args = ap.getList(1);
-
-        self.__setattr__("args", args);
-        self.__setattr__("errno", Py.None);
-        self.__setattr__("strerror", Py.None);
-        self.__setattr__("filename", Py.None);
-        if (args.__len__() == 3) {
-            // open() errors give third argument which is the filename. BUT,
-            // so common in-place unpacking doesn't break, e.g.:
-            //
-            // except IOError, (errno, strerror):
-            //
-            // we hack args so that it only contains two items. This also
-            // means we need our own __str__() which prints out the filename
-            // when it was supplied.
-            PyObject[] tmp = Py.unpackSequence(args, 3);
-            self.__setattr__("errno", tmp[0]);
-            self.__setattr__("strerror", tmp[1]);
-            self.__setattr__("filename", tmp[2]);
-            self.__setattr__("args", args.__getslice__(Py.Zero, Py
-                    .newInteger(2), Py.One));
-        }
-        if (args.__len__() == 2) {
-            // common case: PyErr_SetFromErrno()
-            PyObject[] tmp = Py.unpackSequence(args, 2);
-            self.__setattr__("errno", tmp[0]);
-            self.__setattr__("strerror", tmp[1]);
-        }
-    }
-
-    public static PyString EnvironmentError__str__(PyObject[] arg, String[] kws) {
-        ArgParser ap = new ArgParser("__init__", arg, kws, "self");
-        PyObject self = ap.getPyObject(0);
-
-        if (self.__getattr__("filename") != Py.None) {
-            return Py.newString("[Errno %s] %s: %r").__mod__(
-                    new PyTuple(new PyObject[] { self.__getattr__("errno"),
-                            self.__getattr__("strerror"),
-                            self.__getattr__("filename") })).__str__();
-        } else if (self.__getattr__("errno").__nonzero__()
-                && self.__getattr__("strerror").__nonzero__()) {
-            return Py.newString("[Errno %s] %s").__mod__(
-                    new PyTuple(new PyObject[] { self.__getattr__("errno"),
-                            self.__getattr__("strerror") })).__str__();
-=======
     /**
      * Determine the end position for UnicodeErrors.
      *
@@ -562,7 +513,6 @@
         PyObject object;
         if (unicode) {
             object = getUnicode(self.__getattr__("object"), "object");
->>>>>>> 3a11c4e2
         } else {
             object = getString(self.__getattr__("object"), "object");
         }
