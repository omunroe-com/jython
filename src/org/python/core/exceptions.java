// Copyright 2001 Finn Bock

package org.python.core;
import org.python.modules.zipimport.zipimport;

/**
 * The builtin exceptions module. The entire module should be imported from
 * python. None of the methods defined here should be called from java.
 */

public class exceptions implements ClassDictInit {

    public static String __doc__ = "Python's standard exception class hierarchy.\n"
            + "\n"
            + "Here is a rundown of the class hierarchy.  The classes found here are\n"
            + "inserted into both the exceptions module and the `built-in' module. "
            + "It is\n"
            + "recommended that user defined class based exceptions be derived from the\n"
            + "`Exception' class, although this is currently not enforced.\n"
            + "\n"
            + "Exception\n"
            + " |\n"
            // begin newcompiler
            + " +-- GeneratorExit\n"
            // end newcompiler
            + " +-- SystemExit\n"
            + " +-- StopIteration\n"
            + " +-- StandardError\n"
            + " |    |\n"
            + " |    +-- KeyboardInterrupt\n"
            + " |    +-- ImportError\n"
            + " |    +-- EnvironmentError\n"
            + " |    |    |\n"
            + " |    |    +-- IOError\n"
            + " |    |    +-- OSError\n"
            + " |    |         |\n"
            + " |    |         +-- WindowsError\n"
            + " |    |\n"
            + " |    +-- EOFError\n"
            + " |    +-- RuntimeError\n"
            + " |    |    |\n"
            + " |    |    +-- NotImplementedError\n"
            + " |    |\n"
            + " |    +-- NameError\n"
            + " |    |    |\n"
            + " |    |    +-- UnboundLocalError\n"
            + " |    |\n"
            + " |    +-- AttributeError\n"
            + " |    +-- SyntaxError\n"
            + " |    |    |\n"
            + " |    |    +-- IndentationError\n"
            + " |    |         |\n"
            + " |    |         +-- TabError\n"
            + " |    |\n"
            + " |    +-- TypeError\n"
            + " |    +-- AssertionError\n"
            + " |    +-- LookupError\n"
            + " |    |    |\n"
            + " |    |    +-- IndexError\n"
            + " |    |    +-- KeyError\n"
            + " |    |\n"
            + " |    +-- ArithmeticError\n"
            + " |    |    |\n"
            + " |    |    +-- OverflowError\n"
            + " |    |    +-- ZeroDivisionError\n"
            + " |    |    +-- FloatingPointError\n"
            + " |    |\n"
            + " |    +-- ValueError\n"
            + " |    |    |\n"
            + " |    |    +-- UnicodeError\n"
            + " |    |        |\n"
            + " |    |        +-- UnicodeEncodeError\n"
            + " |    |        +-- UnicodeDecodeError\n"
            + " |    |        +-- UnicodeTranslateError\n"
            + " |    |\n"
            + " |    +-- ReferenceError\n"
            + " |    +-- SystemError\n"
            + " |    +-- MemoryError\n"
            + " |\n"
            + " +---Warning\n"
            + "      |\n"
            + "      +-- UserWarning\n"
            + "      +-- DeprecationWarning\n"
            + "      +-- SyntaxWarning\n"
            + "      +-- OverflowWarning\n" + "      +-- RuntimeWarning";

    private exceptions() {
        ;
    }

    /** <i>Internal use only. Do not call this method explicit.</i> */
    public static void classDictInit(PyObject dict) {
        dict.invoke("clear");
        dict.__setitem__("__name__", new PyString("exceptions"));
        dict.__setitem__("__doc__", new PyString(__doc__));

        ThreadState ts = Py.getThreadState();
        if (ts.systemState == null) {
            ts.systemState = Py.defaultSystemState;
        }
        // Push frame
        PyFrame frame = new PyFrame(null, new PyStringMap());
        frame.f_back = ts.frame;
        if (frame.f_builtins == null) {
            if (frame.f_back != null) {
                frame.f_builtins = frame.f_back.f_builtins;
            } else {
                frame.f_builtins = PySystemState.builtins;
            }
        }
        ts.frame = frame;

        buildClass(dict, "Exception", null, "Exception",
                "Proposed base class for all exceptions.");

        buildClass(dict, "StandardError", "Exception", "empty__init__",
                "Base class for all standard Python exceptions.");

        buildClass(dict, "SyntaxError", "StandardError", "SyntaxError",
                "Invalid syntax");

        buildClass(dict, "IndentationError", "SyntaxError", "empty__init__",
                "Improper indentation");

        buildClass(dict, "TabError", "IndentationError", "empty__init__",
                "Improper mixture of spaces and tabs.");

        buildClass(dict, "EnvironmentError", "StandardError",
                "EnvironmentError", "Base class for I/O related errors.");

        buildClass(dict, "IOError", "EnvironmentError", "empty__init__",
                "I/O operation failed.");

        buildClass(dict, "OSError", "EnvironmentError", "empty__init__",
                "OS system call failed.");

        buildClass(dict, "RuntimeError", "StandardError", "empty__init__",
                "Unspecified run-time error.");

        buildClass(dict, "NotImplementedError", "RuntimeError",
                "empty__init__",
                "Method or function hasn't been implemented yet.");

        buildClass(dict, "SystemError", "StandardError", "empty__init__",
                "Internal error in the Python interpreter.\n\n"
                        + "Please report this to the Python maintainer, "
                        + "along with the traceback,\n"
                        + "the Python version, and the hardware/OS "
                        + "platform and version.");

        buildClass(dict, "ReferenceError", "StandardError", "empty__init__",
                "Weak ref proxy used after referent went away.");

        buildClass(dict, "EOFError", "StandardError", "empty__init__",
                "Read beyond end of file.");

        buildClass(dict, "ImportError", "StandardError", "empty__init__",
                "Import can't find module, or can't find name in module.");

        buildClass(dict, "TypeError", "StandardError", "empty__init__",
                "Inappropriate argument type.");

        buildClass(dict, "ValueError", "StandardError", "empty__init__",
                "Inappropriate argument value (of correct type).");

        buildClass(dict, "UnicodeError", "ValueError", "empty__init__",
                "Unicode related error.");

        buildClass(dict, "UnicodeEncodeError", "UnicodeError", "UnicodeEncodeError",
                "Unicode encoding error.");

        buildClass(dict, "UnicodeDecodeError", "UnicodeError", "UnicodeDecodeError",
                "Unicode decoding error.");

        buildClass(dict, "UnicodeTranslateError", "UnicodeError", "UnicodeTranslateError",
                "Unicode translation error.");

        buildClass(dict, "KeyboardInterrupt", "StandardError", "empty__init__",
                "Program interrupted by user.");

        buildClass(dict, "AssertionError", "StandardError", "empty__init__",
                "Assertion failed.");

        buildClass(dict, "ArithmeticError", "StandardError", "empty__init__",
                "Base class for arithmetic errors.");

        buildClass(dict, "OverflowError", "ArithmeticError", "empty__init__",
                "Result too large to be represented.");

        buildClass(dict, "FloatingPointError", "ArithmeticError",
                "empty__init__", "Floating point operation failed.");

        buildClass(dict, "ZeroDivisionError", "ArithmeticError",
                "empty__init__",
                "Second argument to a division or modulo operation "
                        + "was zero.");

        buildClass(dict, "LookupError", "StandardError", "empty__init__",
                "Base class for lookup errors.");

        buildClass(dict, "IndexError", "LookupError", "empty__init__",
                "Sequence index out of range.");

        buildClass(dict, "KeyError", "LookupError", "empty__init__",
                "Mapping key not found.");

        buildClass(dict, "AttributeError", "StandardError", "empty__init__",
                "Attribute not found.");

        buildClass(dict, "NameError", "StandardError", "empty__init__",
                "Name not found globally.");

        buildClass(dict, "UnboundLocalError", "NameError", "empty__init__",
                "Local name referenced but not bound to a value.");

        buildClass(dict, "MemoryError", "StandardError", "empty__init__",
                "Out of memory.");

        buildClass(dict, "SystemExit", "Exception", "SystemExit",
                "Request to exit from the interpreter.");

        buildClass(dict, "StopIteration", "Exception", "empty__init__",
                "Signal the end from iterator.next().");
        
        // begin newcompiler
        buildClass(dict, "GeneratorExit", "Exception", "empty__init__",
                "Request that a generator exit.");
        // end newcompiler

        buildClass(dict, "Warning", "Exception", "empty__init__",
                "Base class for warning categories.");

        buildClass(dict, "UserWarning", "Warning", "empty__init__",
                "Base class for warnings generated by user code.");

        buildClass(dict, "DeprecationWarning", "Warning", "empty__init__",
                "Base class for warnings about deprecated features.");
        
        buildClass(dict, "PendingDeprecationWarning", "Warning", "empty__init__",
                "Base class for warnings about features which will be deprecated in the future.");

        buildClass(dict, "SyntaxWarning", "Warning", "empty__init__",
                "Base class for warnings about dubious syntax.");

        buildClass(dict, "RuntimeWarning", "Warning", "empty__init__",
                "Base class for warnings about dubious runtime behavior.");

        buildClass(dict, "OverflowWarning", "Warning", "empty__init__",
                "Base class for warnings about numeric overflow.");
        
        buildClass(dict, "FutureWarning", "Warning", "empty__init__",
                "Base class for warnings about constructs that will change semantically in the future.");
<<<<<<< HEAD

        // Initialize ZipImportError here, where it's safe to; it's
        // needed immediately
        zipimport.initClassExceptions(dict);
=======
>>>>>>> ab987fcc

        ts.frame = ts.frame.f_back;
    }

    // An empty __init__ method
    public static PyObject empty__init__(PyObject[] arg, String[] kws) {
        PyObject dict = new PyStringMap();
        dict.__setitem__("__module__", new PyString("exceptions"));
        return dict;
    }

    public static PyObject Exception(PyObject[] arg, String[] kws) {
        PyObject dict = empty__init__(arg, kws);
        dict.__setitem__("__init__", getJavaFunc("Exception__init__"));
        dict.__setitem__("__str__", getJavaFunc("Exception__str__"));
        dict.__setitem__("__getitem__", getJavaFunc("Exception__getitem__"));
        return dict;
    }

    public static void Exception__init__(PyObject[] arg, String[] kws) {
        ArgParser ap = new ArgParser("__init__", arg, kws, "self", "args");
        PyObject self = ap.getPyObject(0);
        PyObject args = ap.getList(1);
        
        if (arg.length == 2) {
            self.__setattr__("message", ap.getPyObject(1));
        }
        self.__setattr__("args", args);
    }

    public static PyString Exception__str__(PyObject[] arg, String[] kws) {
        ArgParser ap = new ArgParser("__str__", arg, kws, "self");
        PyObject self = ap.getPyObject(0);

        PyObject args = self.__getattr__("args");
        if (!args.__nonzero__()) {
            return new PyString("");
        } else if (args.__len__() == 1) {
            return args.__getitem__(0).__str__();
        } else {
            return args.__str__();
        }
    }

    public static PyObject Exception__getitem__(PyObject[] arg, String[] kws) {
        ArgParser ap = new ArgParser("__getitem__", arg, kws, "self", "i");
        PyObject self = ap.getPyObject(0);
        PyObject i = ap.getPyObject(1);

        return self.__getattr__("args").__getitem__(i);
    }

    public static PyObject SyntaxError(PyObject[] arg, String[] kws) {
        PyObject __dict__ = empty__init__(arg, kws);
        __dict__.__setitem__("filename", Py.None);
        __dict__.__setitem__("lineno", Py.None);
        __dict__.__setitem__("offset", Py.None);
        __dict__.__setitem__("text", Py.None);
        __dict__.__setitem__("msg", new PyString(""));

        __dict__.__setitem__("__init__", getJavaFunc("SyntaxError__init__"));
        __dict__.__setitem__("__str__", getJavaFunc("SyntaxError__str__"));
        return __dict__;
    }

    public static void SyntaxError__init__(PyObject[] arg, String[] kws) {
        ArgParser ap = new ArgParser("__init__", arg, kws, "self", "args");
        PyObject self = ap.getPyObject(0);
        PyObject args = ap.getList(1);

        self.__setattr__("args", args);
        if (args.__len__() >= 1) {
            self.__setattr__("msg", args.__getitem__(0));
        }
        if (args.__len__() == 2) {
            PyObject info = args.__getitem__(1);
            try {
                PyObject[] tmp = Py.unpackSequence(info, 4);
                self.__setattr__("filename", tmp[0]);
                self.__setattr__("lineno", tmp[1]);
                self.__setattr__("offset", tmp[2]);
                self.__setattr__("text", tmp[3]);
            } catch (PyException exc) {
                ;
            }
        }
    }

    public static PyString SyntaxError__str__(PyObject[] arg, String[] kws) {
        ArgParser ap = new ArgParser("__str__", arg, kws, "self", "args");
        PyObject self = ap.getPyObject(0);
        PyString str = self.__getattr__("msg").__str__();
        PyObject filename = basename(self.__findattr__("filename"));
        PyObject lineno = self.__findattr__("lineno");
        if (filename instanceof PyString && lineno instanceof PyInteger) {
            return new PyString(str + " (" + filename + ", line " + lineno
                    + ")");
        } else if (filename instanceof PyString) {
            return new PyString(str + " (" + filename + ")");
        } else if (lineno instanceof PyInteger) {
            return new PyString(str + " (line " + lineno + ")");
        }
        return str;
    }

    private static PyObject basename(PyObject filename) {
        if (filename instanceof PyString) {
            int i = ((PyString) filename).rfind(java.io.File.separator);
            if (i >= 0) {
                return filename.__getslice__(new PyInteger(i + 1),
                        new PyInteger(Integer.MAX_VALUE));
            }
        }
        return filename;
    }

    public static PyObject EnvironmentError(PyObject[] arg, String[] kws) {
        PyObject dict = empty__init__(arg, kws);
        dict.__setitem__("__init__", getJavaFunc("EnvironmentError__init__"));
        dict.__setitem__("__str__", getJavaFunc("EnvironmentError__str__"));
        return dict;
    }

    public static void EnvironmentError__init__(PyObject[] arg, String[] kws) {
        ArgParser ap = new ArgParser("__init__", arg, kws, "self", "args");
        PyObject self = ap.getPyObject(0);
        PyObject args = ap.getList(1);

        self.__setattr__("args", args);
        self.__setattr__("errno", Py.None);
        self.__setattr__("strerror", Py.None);
        self.__setattr__("filename", Py.None);
        if (args.__len__() == 3) {
            // open() errors give third argument which is the filename. BUT,
            // so common in-place unpacking doesn't break, e.g.:
            //
            // except IOError, (errno, strerror):
            //
            // we hack args so that it only contains two items. This also
            // means we need our own __str__() which prints out the filename
            // when it was supplied.
            PyObject[] tmp = Py.unpackSequence(args, 3);
            self.__setattr__("errno", tmp[0]);
            self.__setattr__("strerror", tmp[1]);
            self.__setattr__("filename", tmp[2]);
            self.__setattr__("args", args.__getslice__(Py.Zero, Py
                    .newInteger(2), Py.One));
        }
        if (args.__len__() == 2) {
            // common case: PyErr_SetFromErrno()
            PyObject[] tmp = Py.unpackSequence(args, 2);
            self.__setattr__("errno", tmp[0]);
            self.__setattr__("strerror", tmp[1]);
        }
    }

    public static PyString EnvironmentError__str__(PyObject[] arg, String[] kws) {
        ArgParser ap = new ArgParser("__str__", arg, kws, "self");
        PyObject self = ap.getPyObject(0);

        if (self.__getattr__("filename") != Py.None) {
            return Py.newString("[Errno %s] %s: %r").__mod__(
                    new PyTuple( self.__getattr__("errno"),
                            self.__getattr__("strerror"),
                            self.__getattr__("filename") )).__str__();
        } else if (self.__getattr__("errno").__nonzero__()
                && self.__getattr__("strerror").__nonzero__()) {
            return Py.newString("[Errno %s] %s").__mod__(
                    new PyTuple( self.__getattr__("errno"),
                            self.__getattr__("strerror") )).__str__();
        } else {
            return Exception__str__(arg, kws);
        }
    }

    public static PyObject SystemExit(PyObject[] arg, String[] kws) {
        PyObject dict = empty__init__(arg, kws);
        dict.__setitem__("__init__", getJavaFunc("SystemExit__init__"));
        return dict;
    }

    public static void SystemExit__init__(PyObject[] arg, String[] kws) {
        ArgParser ap = new ArgParser("__init__", arg, kws, "self", "args");
        PyObject self = ap.getPyObject(0);
        PyObject args = ap.getList(1);

        self.__setattr__("args", args);
        if (args.__len__() == 0) {
            self.__setattr__("code", Py.None);
        } else if (args.__len__() == 1) {
            self.__setattr__("code", args.__getitem__(0));
        } else {
            self.__setattr__("code", args);
        }
    }

    public static PyObject UnicodeError(PyObject[] arg, String[] kws) {
        PyObject dict = empty__init__(arg, kws);
        dict.__setitem__("__init__", getJavaFunc("UnicodeError__init__"));
        return dict;
    }
    
    public static void UnicodeError__init__(PyObject[] arg, String[] kws, PyObject objectType) {
        ArgParser ap = new ArgParser("__init__", arg, kws, "self", "args");
        PyObject self = ap.getPyObject(0);
        PyObject args = ap.getList(1);
        self.__setattr__("args", args);
        if(args.__len__() != 5){
            throw Py.TypeError("");
        }
        if(!isPyString(args.__getitem__(0))
                || !Py.isInstance(args.__getitem__(1), objectType)||
                !isPyInt(args.__getitem__(2)) ||
                         !isPyInt(args.__getitem__(3))
                         || !isPyString(args.__getitem__(4))){
            throw Py.TypeError("");
        }
        self.__setattr__("encoding", args.__getitem__(0));
        self.__setattr__("object", args.__getitem__(1));
        self.__setattr__("start", args.__getitem__(2));
        self.__setattr__("end", args.__getitem__(3));
        self.__setattr__("reason", args.__getitem__(4));
    }

    private static boolean isPyInt(PyObject object) {
        return Py.isInstance(object, PyType.fromClass(PyInteger.class));
     }

    private static boolean isPyString(PyObject item) {
        return Py.isInstance(item, PyType.fromClass(PyString.class));
    }
    
    public static void UnicodeDecodeError__init__(PyObject[] arg, String[] kws) {
        UnicodeError__init__(arg, kws, PyType.fromClass(PyString.class));
    }

    public static PyString UnicodeDecodeError__str__(PyObject[] arg, String[] kws) {
        ArgParser ap = new ArgParser("__str__", arg, kws, "self");
        PyObject self = ap.getPyObject(0);
        int start = ((PyInteger)self.__getattr__("start")).getValue();
        int end = ((PyInteger)self.__getattr__("end")).getValue();

        if(end == (start + 1)) {
<<<<<<< HEAD
            PyInteger badByte = new PyInteger((self.__getattr__("object")
                    .toString().charAt(start)) & 0xff);
            return Py.newString("'%.400s' codec can't decode byte 0x%02x in position %d: %.400s")
                    .__mod__(new PyTuple(self.__getattr__("encoding"),
                                         badByte,
                                         self.__getattr__("start"),
                                         self.__getattr__("reason")))
                    .__str__();
        } else {
            return Py.newString("'%.400s' codec can't decode bytes in position %d-%d: %.400s")
                    .__mod__(new PyTuple(self.__getattr__("encoding"),
                                         self.__getattr__("start"),
                                         new PyInteger(end - 1),
                                         self.__getattr__("reason")))
=======
            PyInteger badByte = new PyInteger((int)(self.__getattr__("object")
                    .toString().charAt(start)) & 0xff);
            return Py.newString("'%.400s' codec can't decode byte 0x%02x in position %d: %.400s")
                    .__mod__(new PyTuple(new PyObject[] {self.__getattr__("encoding"),
                                                         badByte,
                                                         self.__getattr__("start"),
                                                         self.__getattr__("reason")}))
                    .__str__();
        } else {
            return Py.newString("'%.400s' codec can't decode bytes in position %d-%d: %.400s")
                    .__mod__(new PyTuple(new PyObject[] {self.__getattr__("encoding"),
                                                         self.__getattr__("start"),
                                                         new PyInteger(end - 1),
                                                         self.__getattr__("reason")}))
>>>>>>> ab987fcc
                    .__str__();
        } 
    }

    public static PyObject UnicodeDecodeError(PyObject[] arg, String[] kws) {
        PyObject dict = empty__init__(arg, kws);
        dict.__setitem__("__init__", getJavaFunc("UnicodeDecodeError__init__"));
        dict.__setitem__("__str__", getJavaFunc("UnicodeDecodeError__str__"));
        return dict;
    }
    
    public static void UnicodeEncodeError__init__(PyObject[] arg, String[] kws) {
        UnicodeError__init__(arg, kws, PyType.fromClass(PyBaseString.class));
    }

    public static PyString UnicodeEncodeError__str__(PyObject[] arg, String[] kws) {
        ArgParser ap = new ArgParser("__str__", arg, kws, "self");
        PyObject self = ap.getPyObject(0);
        int start = ((PyInteger)self.__getattr__("start")).getValue();
        int end = ((PyInteger)self.__getattr__("end")).getValue();

        if(end == (start + 1)) {
<<<<<<< HEAD
            int badchar = self.__getattr__("object").toString().charAt(start);
=======
            int badchar = (int)(self.__getattr__("object").toString().charAt(start));
>>>>>>> ab987fcc
            String format;
            if(badchar <= 0xff)
                format = "'%.400s' codec can't encode character u'\\x%02x' in position %d: %.400s";
            else if(badchar <= 0xffff)
                format = "'%.400s' codec can't encode character u'\\u%04x' in position %d: %.400s";
            else
                format = "'%.400s' codec can't encode character u'\\U%08x' in position %d: %.400s";
            return Py.newString(format)
<<<<<<< HEAD
                    .__mod__(new PyTuple(self.__getattr__("encoding"),
                                                         new PyInteger(badchar),
                                                         self.__getattr__("start"),
                                                         self.__getattr__("reason")))
                    .__str__();
        } else {
            return Py.newString("'%.400s' codec can't encode characters in position %d-%d: %.400s")
                    .__mod__(new PyTuple(self.__getattr__("encoding"),
                                                         self.__getattr__("start"),
                                                         new PyInteger(end - 1),
                                                         self.__getattr__("reason")))
=======
                    .__mod__(new PyTuple(new PyObject[] {self.__getattr__("encoding"),
                                                         new PyInteger(badchar),
                                                         self.__getattr__("start"),
                                                         self.__getattr__("reason")}))
                    .__str__();
        } else {
            return Py.newString("'%.400s' codec can't encode characters in position %d-%d: %.400s")
                    .__mod__(new PyTuple(new PyObject[] {self.__getattr__("encoding"),
                                                         self.__getattr__("start"),
                                                         new PyInteger(end - 1),
                                                         self.__getattr__("reason")}))
>>>>>>> ab987fcc
                    .__str__();
        } 
    }

    public static PyObject UnicodeEncodeError(PyObject[] arg, String[] kws) {
        PyObject dict = empty__init__(arg, kws);
        dict.__setitem__("__init__", getJavaFunc("UnicodeEncodeError__init__"));
        dict.__setitem__("__str__", getJavaFunc("UnicodeEncodeError__str__"));
        return dict;
    }
    
    public static void UnicodeTranslateError__init__(PyObject[] arg, String[] kws) {
        ArgParser ap = new ArgParser("__init__", arg, kws, "self", "args");
        PyObject self = ap.getPyObject(0);
        PyObject args = ap.getList(1);
        if(args.__len__() != 4){
            throw Py.TypeError("");
        }
        if(!Py.isInstance(args.__getitem__(0), PyType.fromClass(PyBaseString.class))||
                !isPyInt(args.__getitem__(1)) ||
                         !isPyInt(args.__getitem__(2))
                         || !isPyString(args.__getitem__(3))){
            throw Py.TypeError("");
        }
        self.__setattr__("args", args);
        self.__setattr__("object", args.__getitem__(0));
        self.__setattr__("start", args.__getitem__(1));
        self.__setattr__("end", args.__getitem__(2));
        self.__setattr__("reason", args.__getitem__(3));
    }

    public static PyString UnicodeTranslateError__str__(PyObject[] arg, String[] kws) {
        ArgParser ap = new ArgParser("__str__", arg, kws, "self");
        PyObject self = ap.getPyObject(0);
        int start = ((PyInteger)self.__getattr__("start")).getValue();
        int end = ((PyInteger)self.__getattr__("end")).getValue();

        if(end == (start + 1)) {
<<<<<<< HEAD
            int badchar = (self.__getattr__("object").toString().charAt(start));
=======
            int badchar = (int)(self.__getattr__("object").toString().charAt(start));
>>>>>>> ab987fcc
            String format;
            if(badchar <= 0xff)
                format = "can't translate character u'\\x%02x' in position %d: %.400s";
            else if(badchar <= 0xffff)
                format = "can't translate character u'\\u%04x' in position %d: %.400s";
            else
                format = "can't translate character u'\\U%08x' in position %d: %.400s";
            return Py.newString(format)
<<<<<<< HEAD
                    .__mod__(new PyTuple(new PyInteger(badchar),
                                                            self.__getattr__("start"),
                                                            self.__getattr__("reason")))
                    .__str__();
        } else {
            return Py.newString("can't translate characters in position %d-%d: %.400s")
                    .__mod__(new PyTuple(self.__getattr__("start"),
                                                         new PyInteger(end - 1),
                                                         self.__getattr__("reason")))
=======
                    .__mod__(new PyTuple(new PyObject[] {new PyInteger(badchar),
                                                         self.__getattr__("start"),
                                                         self.__getattr__("reason")}))
                    .__str__();
        } else {
            return Py.newString("can't translate characters in position %d-%d: %.400s")
                    .__mod__(new PyTuple(new PyObject[] {self.__getattr__("start"),
                                                         new PyInteger(end - 1),
                                                         self.__getattr__("reason")}))
>>>>>>> ab987fcc
                    .__str__();
        } 
    }

    public static PyObject UnicodeTranslateError(PyObject[] arg, String[] kws) {
        PyObject dict = empty__init__(arg, kws);
        dict.__setitem__("__init__", getJavaFunc("UnicodeTranslateError__init__"));
        dict.__setitem__("__str__", getJavaFunc("UnicodeTranslateError__str__"));
        return dict;
    }

    private static PyObject getJavaFunc(String name) {
        return Py.newJavaFunc(exceptions.class, name);
    }

    private static PyObject buildClass(PyObject dict, String classname,
            String superclass, String classCodeName, String doc) {
        PyObject[] sclass = Py.EmptyObjects;
        if (superclass != null) {
            sclass = new PyObject[] { dict
                    .__getitem__(new PyString(superclass)) };
        }
        PyObject cls = Py.makeClass(classname, sclass, Py.newJavaCode(
                exceptions.class, classCodeName), new PyString(doc));
        dict.__setitem__(classname, cls);
        return cls;
    }
}<|MERGE_RESOLUTION|>--- conflicted
+++ resolved
@@ -20,9 +20,7 @@
             + "\n"
             + "Exception\n"
             + " |\n"
-            // begin newcompiler
             + " +-- GeneratorExit\n"
-            // end newcompiler
             + " +-- SystemExit\n"
             + " +-- StopIteration\n"
             + " +-- StandardError\n"
@@ -222,10 +220,8 @@
         buildClass(dict, "StopIteration", "Exception", "empty__init__",
                 "Signal the end from iterator.next().");
         
-        // begin newcompiler
         buildClass(dict, "GeneratorExit", "Exception", "empty__init__",
                 "Request that a generator exit.");
-        // end newcompiler
 
         buildClass(dict, "Warning", "Exception", "empty__init__",
                 "Base class for warning categories.");
@@ -250,13 +246,10 @@
         
         buildClass(dict, "FutureWarning", "Warning", "empty__init__",
                 "Base class for warnings about constructs that will change semantically in the future.");
-<<<<<<< HEAD
 
         // Initialize ZipImportError here, where it's safe to; it's
         // needed immediately
         zipimport.initClassExceptions(dict);
-=======
->>>>>>> ab987fcc
 
         ts.frame = ts.frame.f_back;
     }
@@ -500,7 +493,6 @@
         int end = ((PyInteger)self.__getattr__("end")).getValue();
 
         if(end == (start + 1)) {
-<<<<<<< HEAD
             PyInteger badByte = new PyInteger((self.__getattr__("object")
                     .toString().charAt(start)) & 0xff);
             return Py.newString("'%.400s' codec can't decode byte 0x%02x in position %d: %.400s")
@@ -515,22 +507,6 @@
                                          self.__getattr__("start"),
                                          new PyInteger(end - 1),
                                          self.__getattr__("reason")))
-=======
-            PyInteger badByte = new PyInteger((int)(self.__getattr__("object")
-                    .toString().charAt(start)) & 0xff);
-            return Py.newString("'%.400s' codec can't decode byte 0x%02x in position %d: %.400s")
-                    .__mod__(new PyTuple(new PyObject[] {self.__getattr__("encoding"),
-                                                         badByte,
-                                                         self.__getattr__("start"),
-                                                         self.__getattr__("reason")}))
-                    .__str__();
-        } else {
-            return Py.newString("'%.400s' codec can't decode bytes in position %d-%d: %.400s")
-                    .__mod__(new PyTuple(new PyObject[] {self.__getattr__("encoding"),
-                                                         self.__getattr__("start"),
-                                                         new PyInteger(end - 1),
-                                                         self.__getattr__("reason")}))
->>>>>>> ab987fcc
                     .__str__();
         } 
     }
@@ -553,11 +529,7 @@
         int end = ((PyInteger)self.__getattr__("end")).getValue();
 
         if(end == (start + 1)) {
-<<<<<<< HEAD
             int badchar = self.__getattr__("object").toString().charAt(start);
-=======
-            int badchar = (int)(self.__getattr__("object").toString().charAt(start));
->>>>>>> ab987fcc
             String format;
             if(badchar <= 0xff)
                 format = "'%.400s' codec can't encode character u'\\x%02x' in position %d: %.400s";
@@ -566,7 +538,6 @@
             else
                 format = "'%.400s' codec can't encode character u'\\U%08x' in position %d: %.400s";
             return Py.newString(format)
-<<<<<<< HEAD
                     .__mod__(new PyTuple(self.__getattr__("encoding"),
                                                          new PyInteger(badchar),
                                                          self.__getattr__("start"),
@@ -578,19 +549,6 @@
                                                          self.__getattr__("start"),
                                                          new PyInteger(end - 1),
                                                          self.__getattr__("reason")))
-=======
-                    .__mod__(new PyTuple(new PyObject[] {self.__getattr__("encoding"),
-                                                         new PyInteger(badchar),
-                                                         self.__getattr__("start"),
-                                                         self.__getattr__("reason")}))
-                    .__str__();
-        } else {
-            return Py.newString("'%.400s' codec can't encode characters in position %d-%d: %.400s")
-                    .__mod__(new PyTuple(new PyObject[] {self.__getattr__("encoding"),
-                                                         self.__getattr__("start"),
-                                                         new PyInteger(end - 1),
-                                                         self.__getattr__("reason")}))
->>>>>>> ab987fcc
                     .__str__();
         } 
     }
@@ -629,11 +587,7 @@
         int end = ((PyInteger)self.__getattr__("end")).getValue();
 
         if(end == (start + 1)) {
-<<<<<<< HEAD
             int badchar = (self.__getattr__("object").toString().charAt(start));
-=======
-            int badchar = (int)(self.__getattr__("object").toString().charAt(start));
->>>>>>> ab987fcc
             String format;
             if(badchar <= 0xff)
                 format = "can't translate character u'\\x%02x' in position %d: %.400s";
@@ -642,7 +596,6 @@
             else
                 format = "can't translate character u'\\U%08x' in position %d: %.400s";
             return Py.newString(format)
-<<<<<<< HEAD
                     .__mod__(new PyTuple(new PyInteger(badchar),
                                                             self.__getattr__("start"),
                                                             self.__getattr__("reason")))
@@ -652,17 +605,6 @@
                     .__mod__(new PyTuple(self.__getattr__("start"),
                                                          new PyInteger(end - 1),
                                                          self.__getattr__("reason")))
-=======
-                    .__mod__(new PyTuple(new PyObject[] {new PyInteger(badchar),
-                                                         self.__getattr__("start"),
-                                                         self.__getattr__("reason")}))
-                    .__str__();
-        } else {
-            return Py.newString("can't translate characters in position %d-%d: %.400s")
-                    .__mod__(new PyTuple(new PyObject[] {self.__getattr__("start"),
-                                                         new PyInteger(end - 1),
-                                                         self.__getattr__("reason")}))
->>>>>>> ab987fcc
                     .__str__();
         } 
     }
