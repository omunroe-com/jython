--- conflicted
+++ resolved
@@ -36,11 +36,7 @@
         if(result.length() == 0) {
             return -1;
         }
-<<<<<<< HEAD
-        System.arraycopy(PyString.to_bytes(result), 0, b, off, result.length());
-=======
         System.arraycopy(StringUtil.toBytes(result), 0, b, off, result.length());
->>>>>>> 3a11c4e2
         return result.length();
     }
 
