--- conflicted
+++ resolved
@@ -152,42 +152,6 @@
         return new PyString(__name__);
     }
 
-<<<<<<< HEAD
-    public void __setattr__(String name, PyObject value) {
-        // TBD: in CPython, func_defaults, func_doc, __doc__ are
-        // writable.  For now, only func_doc, __doc__ are writable in
-        // Jython.
-        if (name == "func_doc" || name == "__doc__")
-            __doc__ = value;
-        else if (name == "func_closure") {
-            throwReadonly(name);
-        }
-        // not yet implemented:
-        // func_defaults
-        else if (name == "__name__")
-            throwReadonly(name);
-        else if (name == "func_name")
-            throwReadonly(name);
-        else if (name == "func_defaults")
-            throwReadonly(name);
-        else if (name == "func_globals")
-            throwReadonly(name);
-        else if (name == "func_code") {
-             if (value instanceof PyCode)
-                 func_code = (PyCode) value;
-             else
-                 throw Py.TypeError("func_code must be set to a code object"); 
-        } else if (name == "__dict__" || name == "func_dict") {
-            if (value instanceof PyDictionary || value instanceof PyStringMap)
-                __dict__ = value;
-            else
-                throw Py.TypeError("setting function's dictionary " + 
-                                   "to a non-dict");
-        } else {
-            if (__dict__ == null)
-                __dict__ = new PyStringMap();
-            __dict__.__setitem__(name, value);
-=======
     @ExposedSet(name = "func_name")
     public void setFuncName(PyString func_name) {
         __name__ = func_name.asString();
@@ -217,7 +181,6 @@
     public PyObject getFuncDefaults() {
         if (func_defaults == null) {
             return Py.None;
->>>>>>> 3a11c4e2
         }
         return new PyTuple(func_defaults);
     }
