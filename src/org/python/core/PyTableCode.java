// Copyright (c) Corporation for National Research Initiatives
package org.python.core;

/**
 * An implementation of PyCode where the actual executable content
 * is stored as a PyFunctionTable instance and an integer index.
 */

import org.python.modules._systemrestart;

public class PyTableCode extends PyBaseCode
{

    PyFunctionTable funcs;
    int func_id;
    public String co_code = ""; // only used by inspect

    public PyTableCode(int argcount, String varnames[],
                       String filename, String name,
                       int firstlineno,
                       boolean varargs, boolean varkwargs,
                       PyFunctionTable funcs, int func_id)
    {
        this(argcount, varnames, filename, name, firstlineno, varargs,
             varkwargs, funcs, func_id, null, null, 0, 0);
    }

    public PyTableCode(int argcount, String varnames[],
                       String filename, String name,
                       int firstlineno,
                       boolean varargs, boolean varkwargs,
                       PyFunctionTable funcs, int func_id,
                       String[] cellvars, String[] freevars, int npurecell,
                       int moreflags) // may change
    {
        co_argcount = nargs = argcount;
        co_varnames = varnames;
        co_nlocals = varnames.length;
        co_filename = filename;
        co_firstlineno = firstlineno;
        co_cellvars = cellvars;
        co_freevars = freevars;
        this.jy_npurecell = npurecell;
        this.varargs = varargs;
        co_name = name;
        if (varargs) {
            co_argcount -= 1;
            co_flags.setFlag(CodeFlag.CO_VARARGS);
        }
        this.varkwargs = varkwargs;
        if (varkwargs) {
            co_argcount -= 1;
            co_flags.setFlag(CodeFlag.CO_VARKEYWORDS);
        }
        co_flags = new CompilerFlags(co_flags.toBits() | moreflags);
        this.funcs = funcs;
        this.func_id = func_id;
    }

    private static final String[] __members__ = {
        "co_name", "co_argcount",
        "co_varnames", "co_filename", "co_firstlineno",
        "co_flags","co_cellvars","co_freevars","co_nlocals"
        // not supported: co_code, co_consts, co_names,
        // co_lnotab, co_stacksize
    };

    public PyObject __dir__() {
        PyString members[] = new PyString[__members__.length];
        for (int i = 0; i < __members__.length; i++)
            members[i] = new PyString(__members__[i]);
        return new PyList(members);
    }

    private void throwReadonly(String name) {
        for (int i = 0; i < __members__.length; i++)
            if (__members__[i] == name)
                throw Py.TypeError("readonly attribute");
        throw Py.AttributeError(name);
    }

    public void __setattr__(String name, PyObject value) {
        // no writable attributes
        throwReadonly(name);
    }

    public void __delattr__(String name) {
        throwReadonly(name);
    }

    private static PyTuple toPyStringTuple(String[] ar) {
        if (ar == null) return Py.EmptyTuple;
        int sz = ar.length;
        PyString[] pystr = new PyString[sz];
        for (int i = 0; i < sz; i++) {
            pystr[i] = new PyString(ar[i]);
        }
        return new PyTuple(pystr);
    }

    public PyObject __findattr_ex__(String name) {
        // have to craft co_varnames specially
        if (name == "co_varnames") {
            return toPyStringTuple(co_varnames);
        }
        if (name == "co_cellvars") {
            return toPyStringTuple(co_cellvars);
        }
        if (name == "co_freevars") {
            return toPyStringTuple(co_freevars);
        }
        if (name == "co_filename") {
            return new PyString(co_filename);
        }
        if (name == "co_name") {
            return new PyString(co_name);
        }
        if (name == "co_flags") {
            return Py.newInteger(co_flags.toBits());
        }
        return super.__findattr_ex__(name);
    }

    @Override
    public PyObject call(ThreadState ts, PyFrame frame, PyObject closure) {
//         System.err.println("tablecode call: "+co_name);
        if (ts.systemState == null) {
            ts.systemState = Py.defaultSystemState;
        }
        //System.err.println("got ts: "+ts+", "+ts.systemState);

        // Cache previously defined exception
        PyException previous_exception = ts.exception;

        // Push frame
        frame.f_back = ts.frame;
        if (frame.f_builtins == null) {
            if (frame.f_back != null) {
                frame.f_builtins = frame.f_back.f_builtins;
            } else {
                //System.err.println("ts: "+ts);
                //System.err.println("ss: "+ts.systemState);
                frame.f_builtins = PySystemState.builtins;
            }
        }
        // nested scopes: setup env with closure
        // this should only be done once, so let the frame take care of it
        frame.setupEnv((PyTuple)closure);

        ts.frame = frame;

        // Handle trace function for debugging
        if (ts.tracefunc != null) {
            frame.f_lineno = co_firstlineno;
            frame.tracefunc = ts.tracefunc.traceCall(frame);
        }

        // Handle trace function for profiling
        if (ts.profilefunc != null) {
            ts.profilefunc.traceCall(frame);
        }

        PyObject ret;
        try {
            ret = funcs.call_function(func_id, frame, ts);
        } catch (Throwable t) {
            // Convert exceptions that occured in Java code to PyExceptions
            PyException pye = Py.JavaError(t);
            pye.tracebackHere(frame);

            frame.f_lasti = -1;

            if (frame.tracefunc != null) {
                frame.tracefunc.traceException(frame, pye);
            }
            if (ts.profilefunc != null) {
<<<<<<< HEAD
                ts.profilefunc.traceException(frame, e);
=======
                ts.profilefunc.traceException(frame, pye);
>>>>>>> 3a11c4e2
            }

            // Rethrow the exception to the next stack frame
            ts.exception = previous_exception;
            ts.frame = ts.frame.f_back;
            throw pye;
        }

        if (frame.tracefunc != null) {
            frame.tracefunc.traceReturn(frame, ret);
        }
        // Handle trace function for profiling
        if (ts.profilefunc != null) {
            ts.profilefunc.traceReturn(frame, ret);
        }

        // Restore previously defined exception
        ts.exception = previous_exception;

        ts.frame = ts.frame.f_back;

        // Check for interruption, which is used for restarting the interpreter
        // on Jython
        if (ts.systemState._systemRestart && Thread.currentThread().isInterrupted()) {
            throw new PyException(_systemrestart.SystemRestart);
        }
        return ret;
    }

    @Override
    protected PyObject interpret(PyFrame f, ThreadState ts) {
        throw new UnsupportedOperationException("Inlined interpret to improve call performance (may want to reconsider in the future).");
    }
}<|MERGE_RESOLUTION|>--- conflicted
+++ resolved
@@ -174,11 +174,7 @@
                 frame.tracefunc.traceException(frame, pye);
             }
             if (ts.profilefunc != null) {
-<<<<<<< HEAD
-                ts.profilefunc.traceException(frame, e);
-=======
                 ts.profilefunc.traceException(frame, pye);
->>>>>>> 3a11c4e2
             }
 
             // Rethrow the exception to the next stack frame
