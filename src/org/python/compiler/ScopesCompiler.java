// (C) Copyright 2001 Samuele Pedroni

package org.python.compiler;

import org.python.antlr.Visitor;
import org.python.antlr.PythonTree;
import org.python.antlr.ast.ClassDef;
import org.python.antlr.ast.Exec;
import org.python.antlr.ast.Expression;
import org.python.antlr.ast.FunctionDef;
import org.python.antlr.ast.GeneratorExp;
import org.python.antlr.ast.Global;
import org.python.antlr.ast.Import;
import org.python.antlr.ast.ImportFrom;
import org.python.antlr.ast.Interactive;
import org.python.antlr.ast.Lambda;
import org.python.antlr.ast.ListComp;
import org.python.antlr.ast.Name;
import org.python.antlr.ast.Return;
import org.python.antlr.ast.With;
import org.python.antlr.ast.Yield;
import org.python.antlr.ast.arguments;
import org.python.antlr.ast.expr_contextType;
import org.python.antlr.base.expr;
import org.python.antlr.base.stmt;
import org.python.core.ParserFacade;

import java.util.ArrayList;
import java.util.Hashtable;
import java.util.Stack;
import java.util.List;

public class ScopesCompiler extends Visitor implements ScopeConstants {

    private CompilationContext code_compiler;

    private Stack<ScopeInfo> scopes;
    private ScopeInfo cur = null;
    private Hashtable<PythonTree,ScopeInfo> nodeScopes;

    private int level = 0;
    private int func_level = 0;

    public ScopesCompiler(CompilationContext code_compiler, Hashtable<PythonTree,ScopeInfo> nodeScopes) {
        this.code_compiler = code_compiler;
        this.nodeScopes = nodeScopes;
        scopes = new Stack<ScopeInfo>();
    }

    public void beginScope(String name, int kind, PythonTree node,
            ArgListCompiler ac) {
        if (cur != null) {
            scopes.push(cur);
        }
        if (kind == FUNCSCOPE) {
            func_level++;
        }
        cur = new ScopeInfo(name, node, level++, kind, func_level, ac);
        nodeScopes.put(node, cur);
    }

    public void endScope() throws Exception {
        if (cur.kind == FUNCSCOPE) {
            func_level--;
        }
        level--;
        ScopeInfo up = null;
        if (!scopes.empty()) {
            up = scopes.pop();
        }
        //Go into the stack to find a non class containing scope to use making the closure
        //See PEP 227
        int dist = 1;
        ScopeInfo referenceable = up;
        for (int i = scopes.size() - 1; i >= 0
                && referenceable.kind == CLASSSCOPE; i--, dist++) {
            referenceable = (scopes.get(i));
        }
        cur.cook(referenceable, dist, code_compiler);
        cur.dump(); // debug
        cur = up;
    }

    public void parse(PythonTree node) throws Exception {
        try {
            visit(node);
        } catch (Throwable t) {
            throw ParserFacade.fixParseError(null, t, code_compiler.getFilename());
        }
    }

    @Override
    public Object visitInteractive(Interactive node) throws Exception {
        beginScope("<single-top>", TOPSCOPE, node, null);
        suite(node.getInternalBody());
        endScope();
        return null;
    }

    @Override
    public Object visitModule(org.python.antlr.ast.Module node)
            throws Exception {
        beginScope("<file-top>", TOPSCOPE, node, null);
        suite(node.getInternalBody());
        endScope();
        return null;
    }

    @Override
    public Object visitExpression(Expression node) throws Exception {
        beginScope("<eval-top>", TOPSCOPE, node, null);
        visit(new Return(node,node.getInternalBody()));
        endScope();
        return null;
    }

    private void def(String name) {
        cur.addBound(name);
    }

    @Override
    public Object visitFunctionDef(FunctionDef node) throws Exception {
        def(node.getInternalName());
        ArgListCompiler ac = new ArgListCompiler();
        ac.visitArgs(node.getInternalArgs());

        List<expr> defaults = ac.getDefaults();
        for (int i = 0; i < defaults.size(); i++) {
            visit(defaults.get(i));
        }

        List<expr> decs = node.getInternalDecorator_list();
        for (int i = decs.size() - 1; i >= 0; i--) {
            visit(decs.get(i));
        }

        beginScope(node.getInternalName(), FUNCSCOPE, node, ac);
        int n = ac.names.size();
        for (int i = 0; i < n; i++) {
            cur.addParam(ac.names.get(i));
        }
        for (int i = 0; i < ac.init_code.size(); i++) {
            visit(ac.init_code.get(i));
        }
        cur.markFromParam();
        suite(node.getInternalBody());
        endScope();
        return null;
    }

    @Override
    public Object visitLambda(Lambda node) throws Exception {
        ArgListCompiler ac = new ArgListCompiler();
        ac.visitArgs(node.getInternalArgs());

        List<? extends PythonTree> defaults = ac.getDefaults();
        for (int i = 0; i < defaults.size(); i++) {
            visit(defaults.get(i));
        }

        beginScope("<lambda>", FUNCSCOPE, node, ac);
        for (Object o : ac.names) {
            cur.addParam((String) o);
        }
        for (Object o : ac.init_code) {
            visit((stmt) o);
        }
        cur.markFromParam();
        visit(node.getInternalBody());
        endScope();
        return null;
    }

    public void suite(List<stmt> stmts) throws Exception {
        for (int i = 0; i < stmts.size(); i++)
            visit(stmts.get(i));
    }

    @Override
    public Object visitImport(Import node) throws Exception {
        for (int i = 0; i < node.getInternalNames().size(); i++) {
            if (node.getInternalNames().get(i).getInternalAsname() != null) {
                cur.addBound(node.getInternalNames().get(i).getInternalAsname());
            } else {
                String name = node.getInternalNames().get(i).getInternalName();
                if (name.indexOf('.') > 0) {
                    name = name.substring(0, name.indexOf('.'));
                }
                cur.addBound(name);
            }
        }
        return null;
    }

    @Override
    public Object visitImportFrom(ImportFrom node) throws Exception {
        Future.checkFromFuture(node); // future stmt support
        int n = node.getInternalNames().size();
        if (n == 0) {
            cur.from_import_star = true;
            return null;
        }
        for (int i = 0; i < n; i++) {
            if (node.getInternalNames().get(i).getInternalAsname() != null) {
                cur.addBound(node.getInternalNames().get(i).getInternalAsname());
            } else {
                cur.addBound(node.getInternalNames().get(i).getInternalName());
            }
        }
        return null;
    }

    @Override
    public Object visitGlobal(Global node) throws Exception {
        int n = node.getInternalNames().size();
        for (int i = 0; i < n; i++) {
            String name = node.getInternalNames().get(i);
            int prev = cur.addGlobal(name);
            if (prev >= 0) {
                if ((prev & FROM_PARAM) != 0) {
                    code_compiler.error("name '" + name
                            + "' is local and global", true, node);
                }
                if ((prev & GLOBAL) != 0) {
                    continue;
                }
                String what;
                if ((prev & BOUND) != 0) {
                    what = "assignment";
                } else {
                    what = "use";
                }
                code_compiler.error("name '" + name
                        + "' declared global after " + what, false, node);
            }
        }
        return null;
    }

    @Override
    public Object visitExec(Exec node) throws Exception {
        cur.exec = true;
        if (node.getInternalGlobals() == null && node.getInternalLocals() == null) {
            cur.unqual_exec = true;
        }
        traverse(node);
        return null;
    }

    @Override
    public Object visitClassDef(ClassDef node) throws Exception {
        def(node.getInternalName());
        int n = node.getInternalBases().size();
        for (int i = 0; i < n; i++) {
            visit(node.getInternalBases().get(i));
        }
        beginScope(node.getInternalName(), CLASSSCOPE, node, null);
        suite(node.getInternalBody());
        endScope();
        return null;
    }

    @Override
    public Object visitName(Name node) throws Exception {
        String name = node.getInternalId();
        if (node.getInternalCtx() != expr_contextType.Load) {
            if (name.equals("__debug__")) {
                code_compiler.error("can not assign to __debug__", true, node);
            }
            cur.addBound(name);
        } else {
            cur.addUsed(name);
        }
        return null;
    }

    @Override
    public Object visitListComp(ListComp node) throws Exception {
<<<<<<< HEAD
        String tmp = "_[" + node.beginLine + "_" + node.beginColumn + "]";
=======
        String tmp = "_[" + node.getLine() + "_" + node.getCharPositionInLine()
                + "]";
>>>>>>> a19c0206
        cur.addBound(tmp);
        traverse(node);
        return null;
    }

    @Override
    public Object visitYield(Yield node) throws Exception {
        cur.defineAsGenerator(node);
        cur.yield_count++;
        traverse(node);
        return null;
    }

    @Override
    public Object visitReturn(Return node) throws Exception {
        if (node.getInternalValue() != null) {
            cur.noteReturnValue(node);
        }
        traverse(node);
        return null;
    }

    @Override
    public Object visitGeneratorExp(GeneratorExp node) throws Exception {
        // The first iterator is evaluated in the outer scope
        if (node.getInternalGenerators() != null && node.getInternalGenerators().size() > 0) {
            visit(node.getInternalGenerators().get(0).getInternalIter());
        }
        String bound_exp = "_(x)";
        String tmp = "_(" + node.getLine() + "_" + node.getCharPositionInLine()
                + ")";
        def(tmp);
        ArgListCompiler ac = new ArgListCompiler();
        List<expr> args = new ArrayList<expr>();
        args.add(new Name(node.getToken(), bound_exp, expr_contextType.Param));
        ac.visitArgs(new arguments(node, args, null, null, new ArrayList<expr>()));
        beginScope(tmp, FUNCSCOPE, node, ac);
        cur.addParam(bound_exp);
        cur.markFromParam();

        cur.defineAsGenerator(node);
        cur.yield_count++;
        // The reset of the iterators are evaluated in the inner scope
        if (node.getInternalElt() != null) {
            visit(node.getInternalElt());
        }
        if (node.getInternalGenerators() != null) {
            for (int i = 0; i < node.getInternalGenerators().size(); i++) {
                if (node.getInternalGenerators().get(i) != null) {
                    if (i == 0) {
                        visit(node.getInternalGenerators().get(i).getInternalTarget());
                        if (node.getInternalGenerators().get(i).getInternalIfs() != null) {
                            for (expr cond : node.getInternalGenerators().get(i).getInternalIfs()) {
                                if (cond != null) {
                                    visit(cond);
                                }
                            }
                        }
                    } else {
                        visit(node.getInternalGenerators().get(i));
                    }
                }
            }
        }

        endScope();
        return null;
    }

    @Override
    public Object visitWith(With node) throws Exception {
        cur.max_with_count++;
        traverse(node);

        return null;
    }

}<|MERGE_RESOLUTION|>--- conflicted
+++ resolved
@@ -276,12 +276,8 @@
 
     @Override
     public Object visitListComp(ListComp node) throws Exception {
-<<<<<<< HEAD
-        String tmp = "_[" + node.beginLine + "_" + node.beginColumn + "]";
-=======
         String tmp = "_[" + node.getLine() + "_" + node.getCharPositionInLine()
                 + "]";
->>>>>>> a19c0206
         cur.addBound(tmp);
         traverse(node);
         return null;
