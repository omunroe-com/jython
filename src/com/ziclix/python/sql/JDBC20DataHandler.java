--- conflicted
+++ resolved
@@ -64,11 +64,7 @@
 
                 String clob = (String) object.__tojava__(String.class);
                 int length = clob.length();
-<<<<<<< HEAD
-                InputStream stream = new ByteArrayInputStream(PyString.to_bytes(clob));
-=======
                 InputStream stream = new ByteArrayInputStream(StringUtil.toBytes(clob));
->>>>>>> 3a11c4e2
 
                 stream = new BufferedInputStream(stream);
 
