--- conflicted
+++ resolved
@@ -11,23 +11,10 @@
 
 Use case 2: full build for a release (using svn checkout)
 ---------------------------------------------------------
-<<<<<<< HEAD
-  - make sure you have access to the jython subversion repository (https://jython.svn.sourceforge.net/svnroot/jython/trunk)
-  - override svn.main.dir in ant.properties (if necessary)
-  - call target 'full-build'
-This build will create a working directory named full_build/${svn.main.dir} at the same
-level as your local directories jython, sandbox and installer.
-It will contain a big jython_installer-${jython.version}.jar file suitable for installation.
-
-Please be aware:
-To build older releases, it may be necessary to use an older build.xml, too (with the corresponding tag).
-For example it is not possible to build Release_2_2alpha1 with this version of build.xml.
-=======
   - make sure you have access to the Jython Subversion repository
     (https://jython.svn.sourceforge.net/svnroot/jython/trunk)
   - override svn.main.dir in ant.properties (if necessary)
   - call target 'full-build'
->>>>>>> a19c0206
 
 This build will create a working directory named
 full_build/${svn.main.dir} at the same level as your local directories
@@ -55,26 +42,7 @@
 
 Actions for a release
 ---------------------
-<<<<<<< HEAD
-  1. determine the new svn tag to be applied to jython
-  2. check the svn:externals property of project jython for an appropriate cpython maintenance branch
-  3. change the following properties in this build.xml, if necessary:
-       - svn.main.dir        (target: full-init)
-       - jython.version      (target: full-init)
-       - jdk.target.version  (target: pre-init)
-  4. if new CPython .py files should be distributed, add them to build.Lib.include.properties
-  5. adjust the public static String version in PySystemState.java
-  6. adjust the version strings in target 'version' of this build.xml
-       (this is for upcoming snapshot builds only)
-  7. adjust the url for the cpython maintenance branch in target 'checkout' of this build.xml
-  8. check in all the changes
-  9. apply the new tag to the jython svn (all projects)
- 10. call target 'full-build'
-
-
-=======
 See http://wiki.python.org/jython/JythonDeveloperGuide/HowToReleaseJython
->>>>>>> a19c0206
 
         	
 An example ant.properties file:
@@ -98,15 +66,6 @@
 # meaning any directory just above the two directories:
 #   /installer
 #   /jython
-<<<<<<< HEAD
-# svn.main.dir defaults to branches/Release_2_2maint
-#svn.main.dir=branches/Release_2_2maint
-
-# - the revision; only needed for a snapshot full-build
-# To create a snapshot build: uncomment and indicate the correct revision (it has to be a number)
-# For 'normal' builds, this defaults to the latest revision on svn.main.dir (HEAD)
-#svn.revision=3444
-=======
 # svn.main.dir defaults to trunk
 #svn.main.dir=trunk
 
@@ -115,7 +74,6 @@
 # For 'normal' builds, this defaults to the latest revision on svn.main.dir (HEAD)
 #svn.revision=7114
 #snapshot.revision=${svn.revision}
->>>>>>> a19c0206
 
 # - the directory containing libsvnjavahl-1.dll (on windows) and svnjavahl.jar; only needed for full-build
 # how to get these (for windows):
@@ -281,11 +239,6 @@
         <property name="full-build" value="true" />
 
         <!-- predefined main directory for checkout -->
-<<<<<<< HEAD
-        <property name="svn.main.dir" value="branches/Release_2_2maint" />
-
-        <property name="work.dir" value="${basedir}/../full_build/${svn.main.dir}" />
-=======
         <property name="svn.main.dir" value="trunk" />
         <property name="svn.code.dir" value="jython" />
         <property name="svn.installer.dir" value="installer" />
@@ -295,7 +248,6 @@
         <!-- properties work.dir and jython.base.dir are also definied in init, 
              so full-preinit must run first to work -->
         <property name="work.dir" value="${basedir}/../full_build/work" />
->>>>>>> a19c0206
         <property name="svn.checkout.dir" value="${work.dir}/checkout" />
         <property name="jython.base.dir" value="${svn.checkout.dir}/${svn.code.dir}" />
     	<!-- set has.repositories.connection to false in ant.properties if you want to skip checkout -->
@@ -303,21 +255,7 @@
         <condition property="do.checkout" value="true">
             <istrue value="${has.repositories.connection}" />
         </condition>
-<<<<<<< HEAD
-        <condition property="do.snapshot.build">
-            <isset property="svn.revision" />
-        </condition>
-        <condition property="jython.version" value="${svn.revision}">
-            <isset property="svn.revision" />
-        </condition>
-        <property name="jython.version" value="2.2.1" />
-    	<!-- if not set so far, default svn.revision to HEAD, since we always want
-    	     the latest revision on the specified subversion main directory -->
-    	<property name="svn.revision" value="HEAD"/>
-    	
-=======
-
->>>>>>> a19c0206
+
         <!-- classpath for svn ant task -->
         <path id="svn.classpath">
             <pathelement path="${java.class.path}" />
@@ -327,16 +265,9 @@
         </path>
     	<!-- taskdef for svn ant task -->
     	<taskdef name="svn" classname="org.tigris.subversion.svnant.SvnTask" classpathref="svn.classpath" />
-<<<<<<< HEAD
-    	<!-- Require all of the optional jars for a full build -->
-        <fail unless="readline.present" message="readline jar not present" />
-        <fail unless="jline.present" message="jline jar not present" />
-        <fail unless="servlet.present" message="servlet jar not present" />
-=======
     </target>
     <target name="full-check" depends="full-preinit, init, dump-env">
         <!-- Require all of the optional jars for a full build -->
->>>>>>> a19c0206
         <fail unless="informix.present" message="informix jar not present" />
         <fail unless="oracle.present" message="oracle jar not present" />
     </target>
@@ -365,29 +296,15 @@
         <echo>deprecation        = '${deprecation}'</echo>
         <echo>debug              = '${debug}'</echo>
         <echo>nowarn             = '${nowarn}'</echo>
-<<<<<<< HEAD
-        <echo>--- properties (used for full-build only ) ---</echo>
-        <echo>python.exe         = '${python.exe}'</echo>
-        <echo>svn.main.dir       = '${svn.main.dir}'</echo>
-    	<echo>svn.revision       = '${svn.revision}'</echo>
-        <echo>svn.checkout.dir   = '${svn.checkout.dir}'</echo>
-    	<echo>javahl.dir         = '${javahl.dir}'</echo>
-    	<echo>svnant.jar.dir     = '${svnant.jar.dir}'</echo>
-=======
         <echo>--- properties (used for full-build only) ---</echo>
         <echo>svn.main.dir       = '${svn.main.dir}'</echo>
         <echo>svn.revision       = '${svn.revision}'</echo>
         <echo>svn.checkout.dir   = '${svn.checkout.dir}'</echo>
         <echo>javahl.dir         = '${javahl.dir}'</echo>
         <echo>svnant.jar.dir     = '${svnant.jar.dir}'</echo>
->>>>>>> a19c0206
         <echo>do.snapshot.build  = '${do.snapshot.build}'</echo>
         <echo>snapshot.revision  = '${snapshot.revision}'</echo>
         <echo>do.checkout        = '${do.checkout}'</echo>
-<<<<<<< HEAD
-        <echo>do.templates       = '${do.templates}'</echo>
-=======
->>>>>>> a19c0206
     </target>
 
     <!-- delete what's necessary. should correspond to the directories created in prepare  -->
@@ -476,24 +393,6 @@
         </svn> 
     </target>
 
-<<<<<<< HEAD
-	
-	<!-- change the version string, if so defined: used for snapshot builds -->
-	<!-- the following replacements have to be updated if the version strings
-	     in PySystemState.java and README.txt change -->
-	<target name="version" depends="checkout" if="do.snapshot.build" >
-		<property name="replace.value.version" value='version = "2.2rc${svn.revision}"' />
-		<replace file="${source.dir}/org/python/core/PySystemState.java" token='version = "2.2.1"' value="${replace.value.version}" />
-		<replace file="${source.dir}/org/python/core/PySystemState.java" token="PY_RELEASE_LEVEL = 0x0F" value="PY_RELEASE_LEVEL = 0xAA" />
-		<property name="replace.value.serial" value="PY_RELEASE_SERIAL = ${svn.revision}" />
-		<replace file="${source.dir}/org/python/core/PySystemState.java" token="PY_RELEASE_SERIAL = 0" value="${replace.value.serial}" />
-
-    	<!-- change README.txt -->
-		<replace file="${jython.base.dir}/README.txt" token='2.2.1' value='2.2rc${svn.revision}' />
-		<replace file="${jython.base.dir}/README.txt">
-			<replacetoken>=======================</replacetoken>
-			<replacevalue>--------------------------
-=======
     <!-- XXX: could attempt to utilize subwcrev.exe to get the revision on Windows  -->
     <target name="svnversion" if="os.family.unix">
         <exec executable="svnversion" failifexecutionfails="false" outputproperty="build.svn.revision"/>
@@ -528,7 +427,6 @@
         <replace file="${jython.base.dir}/README.txt">
             <replacetoken>=======================</replacetoken>
             <replacevalue>--------------------------
->>>>>>> a19c0206
 
 This is a snapshot build.
 It reflects the current development status.
@@ -913,11 +811,7 @@
     </target>
 
     <!-- wrap the build into the installer -->
-<<<<<<< HEAD
-    <target name="install" depends="copy-dist">
-=======
     <target name="install" depends="brand-readme-version, install-init, jar-complete, javadoc, copy-full">
->>>>>>> a19c0206
         <property name="install.src.dir" value="${jython.base.dir}/../installer/src/java" />
         <echo>compiling installer from ${install.src.dir}</echo>
         <javac srcdir="${install.src.dir}"
