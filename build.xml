--- conflicted
+++ resolved
@@ -123,16 +123,6 @@
         <property name="PY_RELEASE_LEVEL_SNAPSHOT" value="170"/> <!-- 0xAA -->
 
         <!-- The current version info -->
-<<<<<<< HEAD
-        <property name="jython.version" value="2.5.4"/>
-        <property name="jython.version.noplus" value="2.5.4"/>
-        <property name="jython.major_version" value="2"/>
-        <property name="jython.minor_version" value="5"/>
-        <property name="jython.micro_version" value="4"/>
-        <property name="jython.release_level" value="${PY_RELEASE_LEVEL_GAMMA}"/>
-        <property name="jython.release_serial" value="1"/>
-
-=======
         <property name="jython.version" value="2.7.0a2+"/>
         <property name="jython.version.noplus" value="2.7.0a2"/>
         <property name="jython.major_version" value="2"/>
@@ -150,7 +140,6 @@
     	<condition property="jython.java.version" value="1.7" else="1.6">
     		<isset property="jython.use.invokedynamic"/>
     	</condition>
->>>>>>> c3f35e2b
         <condition property="do.snapshot.build">
             <isset property="snapshot.revision" />
         </condition>
