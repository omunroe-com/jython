--- conflicted
+++ resolved
@@ -194,10 +194,7 @@
             <pathelement path="${extlibs.dir}/stringtemplate-3.2.jar" />
             <pathelement path="${extlibs.dir}/livetribe-jsr223-2.0.5.jar" />
 
-<<<<<<< HEAD
-=======
             <pathelement path="${extlibs.dir}/commons-compress-1.4.1.jar"/>
->>>>>>> 706d0600
             <pathelement path="${extlibs.dir}/asm-4.0.jar" />
             <pathelement path="${extlibs.dir}/asm-commons-4.0.jar" />
             <pathelement path="${extlibs.dir}/asm-util-4.0.jar" />
